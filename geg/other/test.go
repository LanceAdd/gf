package main

import (
<<<<<<< HEAD
<<<<<<< HEAD
	"fmt"

	"github.com/gogf/gf/g/text/gregex"
=======
	"github.com/gogf/gf/g"
	"github.com/gogf/gf/g/util/gvalid"
>>>>>>> 2f17d37f7b07b97376e06efc23e0d6d0fc058dbb
)
=======
	"fmt"
	"math"
>>>>>>> a95624ab

	"github.com/gogf/gf/g/encoding/gbinary"
)

func main() {
<<<<<<< HEAD
<<<<<<< HEAD
	query := "SELECT * FROM user where status=1 LIMIT 10, 100"
	query, _ = gregex.ReplaceString(` LIMIT (\d+),\s*(\d+)`, ` LIMIT $1 OFFSET $2`, query)
	fmt.Println(query)
=======
	user := &User{
		Name:  "john",
		Pass1: "Abc123!@#",
		Pass2: "123",
	}

	// 使用结构体定义的校验规则和错误提示进行校验
	if e := gvalid.CheckStruct(user, nil); e != nil {
		g.Dump(e.Maps())
	}

	// 自定义校验规则和错误提示，对定义的特定校验规则和错误提示进行覆盖
	rules := map[string]string{
		"uid": "min:6",
	}
	msgs := map[string]interface{}{
		"password2": map[string]string{
			"password3": "名称不能为空",
		},
	}
	if e := gvalid.CheckStruct(user, rules, msgs); e != nil {
		g.Dump(e.Maps())
	}
>>>>>>> 2f17d37f7b07b97376e06efc23e0d6d0fc058dbb
=======
	v := math.MaxUint16
	//v := []byte{255, 127}
	//ve := gbinary.Encode(v)
	//ve1 := gbinary.BeEncodeByLength(len(ve), v)
	//fmt.Println(ve)
	//fmt.Println(ve1)

	//fmt.Println(gbinary.LeDecodeToInt(gbinary.LeEncode(v)))
	fmt.Println(gbinary.BeDecodeToInt(gbinary.BeEncode(v)))
>>>>>>> a95624ab
}<|MERGE_RESOLUTION|>--- conflicted
+++ resolved
@@ -1,64 +1 @@
-package main
-
-import (
-<<<<<<< HEAD
-<<<<<<< HEAD
-	"fmt"
-
-	"github.com/gogf/gf/g/text/gregex"
-=======
-	"github.com/gogf/gf/g"
-	"github.com/gogf/gf/g/util/gvalid"
->>>>>>> 2f17d37f7b07b97376e06efc23e0d6d0fc058dbb
-)
-=======
-	"fmt"
-	"math"
->>>>>>> a95624ab
-
-	"github.com/gogf/gf/g/encoding/gbinary"
-)
-
-func main() {
-<<<<<<< HEAD
-<<<<<<< HEAD
-	query := "SELECT * FROM user where status=1 LIMIT 10, 100"
-	query, _ = gregex.ReplaceString(` LIMIT (\d+),\s*(\d+)`, ` LIMIT $1 OFFSET $2`, query)
-	fmt.Println(query)
-=======
-	user := &User{
-		Name:  "john",
-		Pass1: "Abc123!@#",
-		Pass2: "123",
-	}
-
-	// 使用结构体定义的校验规则和错误提示进行校验
-	if e := gvalid.CheckStruct(user, nil); e != nil {
-		g.Dump(e.Maps())
-	}
-
-	// 自定义校验规则和错误提示，对定义的特定校验规则和错误提示进行覆盖
-	rules := map[string]string{
-		"uid": "min:6",
-	}
-	msgs := map[string]interface{}{
-		"password2": map[string]string{
-			"password3": "名称不能为空",
-		},
-	}
-	if e := gvalid.CheckStruct(user, rules, msgs); e != nil {
-		g.Dump(e.Maps())
-	}
->>>>>>> 2f17d37f7b07b97376e06efc23e0d6d0fc058dbb
-=======
-	v := math.MaxUint16
-	//v := []byte{255, 127}
-	//ve := gbinary.Encode(v)
-	//ve1 := gbinary.BeEncodeByLength(len(ve), v)
-	//fmt.Println(ve)
-	//fmt.Println(ve1)
-
-	//fmt.Println(gbinary.LeDecodeToInt(gbinary.LeEncode(v)))
-	fmt.Println(gbinary.BeDecodeToInt(gbinary.BeEncode(v)))
->>>>>>> a95624ab
-}+package main