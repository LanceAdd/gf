// Copyright GoFrame Author(https://goframe.org). All Rights Reserved.
//
// This Source Code Form is subject to the terms of the MIT License.
// If a copy of the MIT was not distributed with this file,
// You can obtain one at https://github.com/gogf/gf.

package mysql_test

import (
	"bytes"
	"context"
	"database/sql"
	"fmt"
	"os"
	"strings"
	"testing"
	"time"

	"github.com/gogf/gf/v2/container/garray"
	"github.com/gogf/gf/v2/container/gmap"
	"github.com/gogf/gf/v2/container/gvar"
	"github.com/gogf/gf/v2/database/gdb"
	"github.com/gogf/gf/v2/encoding/gjson"
	"github.com/gogf/gf/v2/frame/g"
	"github.com/gogf/gf/v2/os/gfile"
	"github.com/gogf/gf/v2/os/glog"
	"github.com/gogf/gf/v2/os/gtime"
	"github.com/gogf/gf/v2/test/gtest"
	"github.com/gogf/gf/v2/text/gstr"
	"github.com/gogf/gf/v2/util/guid"
	"github.com/gogf/gf/v2/util/gutil"
)

func Test_Model_Insert(t *testing.T) {
	table := createTable()
	defer dropTable(table)

	gtest.C(t, func(t *gtest.T) {
		user := db.Model(table)
		result, err := user.Data(g.Map{
			"id":          1,
			"uid":         1,
			"passport":    "t1",
			"password":    "25d55ad283aa400af464c76d713c07ad",
			"nickname":    "name_1",
			"create_time": gtime.Now().String(),
		}).Insert()
		t.AssertNil(err)
		n, _ := result.LastInsertId()
		t.Assert(n, 1)

		result, err = db.Model(table).Data(g.Map{
			"id":          "2",
			"uid":         "2",
			"passport":    "t2",
			"password":    "25d55ad283aa400af464c76d713c07ad",
			"nickname":    "name_2",
			"create_time": gtime.Now().String(),
		}).Insert()
		t.AssertNil(err)
		n, _ = result.RowsAffected()
		t.Assert(n, 1)

		type User struct {
			Id         int         `gconv:"id"`
			Uid        int         `gconv:"uid"`
			Passport   string      `json:"passport"`
			Password   string      `gconv:"password"`
			Nickname   string      `gconv:"nickname"`
			CreateTime *gtime.Time `json:"create_time"`
		}
		// Model inserting.
		result, err = db.Model(table).Data(User{
			Id:       3,
			Uid:      3,
			Passport: "t3",
			Password: "25d55ad283aa400af464c76d713c07ad",
			Nickname: "name_3",
		}).Insert()
		t.AssertNil(err)
		n, _ = result.RowsAffected()
		t.Assert(n, 1)
		value, err := db.Model(table).Fields("passport").Where("id=3").Value()
		t.AssertNil(err)
		t.Assert(value.String(), "t3")

		result, err = db.Model(table).Data(&User{
			Id:         4,
			Uid:        4,
			Passport:   "t4",
			Password:   "25d55ad283aa400af464c76d713c07ad",
			Nickname:   "T4",
			CreateTime: gtime.Now(),
		}).Insert()
		t.AssertNil(err)
		n, _ = result.RowsAffected()
		t.Assert(n, 1)
		value, err = db.Model(table).Fields("passport").Where("id=4").Value()
		t.AssertNil(err)
		t.Assert(value.String(), "t4")

		result, err = db.Model(table).Where("id>?", 1).Delete()
		t.AssertNil(err)
		n, _ = result.RowsAffected()
		t.Assert(n, 3)
	})
}

// Fix issue: https://github.com/gogf/gf/issues/819
func Test_Model_Insert_WithStructAndSliceAttribute(t *testing.T) {
	table := createTable()
	defer dropTable(table)
	gtest.C(t, func(t *gtest.T) {
		type Password struct {
			Salt string `json:"salt"`
			Pass string `json:"pass"`
		}
		data := g.Map{
			"id":          1,
			"passport":    "t1",
			"password":    &Password{"123", "456"},
			"nickname":    []string{"A", "B", "C"},
			"create_time": gtime.Now().String(),
		}
		_, err := db.Model(table).Data(data).Insert()
		t.AssertNil(err)

		one, err := db.Model(table).One("id", 1)
		t.AssertNil(err)
		t.Assert(one["passport"], data["passport"])
		t.Assert(one["create_time"], data["create_time"])
		t.Assert(one["nickname"], gjson.New(data["nickname"]).MustToJson())
	})
}

func Test_Model_Insert_KeyFieldNameMapping(t *testing.T) {
	table := createTable()
	defer dropTable(table)

	gtest.C(t, func(t *gtest.T) {
		type User struct {
			Id         int
			Passport   string
			Password   string
			Nickname   string
			CreateTime string
		}
		data := User{
			Id:         1,
			Passport:   "user_1",
			Password:   "pass_1",
			Nickname:   "name_1",
			CreateTime: "2020-10-10 12:00:01",
		}
		_, err := db.Model(table).Data(data).Insert()
		t.AssertNil(err)

		one, err := db.Model(table).WherePri(1).One()
		t.AssertNil(err)
		t.Assert(one["passport"], data.Passport)
		t.Assert(one["create_time"], data.CreateTime)
		t.Assert(one["nickname"], data.Nickname)
	})
}

func Test_Model_Update_KeyFieldNameMapping(t *testing.T) {
	table := createInitTable()
	defer dropTable(table)

	gtest.C(t, func(t *gtest.T) {
		type User struct {
			Id         int
			Passport   string
			Password   string
			Nickname   string
			CreateTime string
		}
		data := User{
			Id:         1,
			Passport:   "user_10",
			Password:   "pass_10",
			Nickname:   "name_10",
			CreateTime: "2020-10-10 12:00:01",
		}
		_, err := db.Model(table).Data(data).WherePri(1).Update()
		t.AssertNil(err)

		one, err := db.Model(table).WherePri(1).One()
		t.AssertNil(err)
		t.Assert(one["passport"], data.Passport)
		t.Assert(one["create_time"], data.CreateTime)
		t.Assert(one["nickname"], data.Nickname)
	})
}

func Test_Model_Insert_Time(t *testing.T) {
	table := createTable()
	defer dropTable(table)
	gtest.C(t, func(t *gtest.T) {
		data := g.Map{
			"id":          1,
			"passport":    "t1",
			"password":    "p1",
			"nickname":    "n1",
			"create_time": "2020-10-10 20:09:18.334",
		}
		_, err := db.Model(table).Data(data).Insert()
		t.AssertNil(err)

		one, err := db.Model(table).One("id", 1)
		t.AssertNil(err)
		t.Assert(one["passport"], data["passport"])
		t.Assert(one["create_time"], "2020-10-10 20:09:18")
		t.Assert(one["nickname"], data["nickname"])
	})
}

func Test_Model_BatchInsertWithArrayStruct(t *testing.T) {
	table := createTable()
	defer dropTable(table)
	gtest.C(t, func(t *gtest.T) {
		user := db.Model(table)
		array := garray.New()
		for i := 1; i <= TableSize; i++ {
			array.Append(g.Map{
				"id":          i,
				"uid":         i,
				"passport":    fmt.Sprintf("t%d", i),
				"password":    "25d55ad283aa400af464c76d713c07ad",
				"nickname":    fmt.Sprintf("name_%d", i),
				"create_time": gtime.Now().String(),
			})
		}

		result, err := user.Data(array).Insert()
		t.AssertNil(err)
		n, _ := result.LastInsertId()
		t.Assert(n, TableSize)
	})
}

func Test_Model_InsertIgnore(t *testing.T) {
	table := createInitTable()
	defer dropTable(table)
	gtest.C(t, func(t *gtest.T) {
		_, err := db.Model(table).Data(g.Map{
			"id":          1,
			"uid":         1,
			"passport":    "t1",
			"password":    "25d55ad283aa400af464c76d713c07ad",
			"nickname":    "name_1",
			"create_time": gtime.Now().String(),
		}).Insert()
		t.AssertNE(err, nil)
	})
	gtest.C(t, func(t *gtest.T) {
		_, err := db.Model(table).Data(g.Map{
			"id":          1,
			"uid":         1,
			"passport":    "t1",
			"password":    "25d55ad283aa400af464c76d713c07ad",
			"nickname":    "name_1",
			"create_time": gtime.Now().String(),
		}).InsertIgnore()
		t.AssertNil(err)
	})
}

func Test_Model_Batch(t *testing.T) {
	// batch insert
	gtest.C(t, func(t *gtest.T) {
		table := createTable()
		defer dropTable(table)
		result, err := db.Model(table).Data(g.List{
			{
				"id":          2,
				"uid":         2,
				"passport":    "t2",
				"password":    "25d55ad283aa400af464c76d713c07ad",
				"nickname":    "name_2",
				"create_time": gtime.Now().String(),
			},
			{
				"id":          3,
				"uid":         3,
				"passport":    "t3",
				"password":    "25d55ad283aa400af464c76d713c07ad",
				"nickname":    "name_3",
				"create_time": gtime.Now().String(),
			},
		}).Batch(1).Insert()
		if err != nil {
			gtest.Error(err)
		}
		n, _ := result.RowsAffected()
		t.Assert(n, 2)
	})

	// batch insert, retrieving last insert auto-increment id.
	gtest.C(t, func(t *gtest.T) {
		table := createTable()
		defer dropTable(table)
		result, err := db.Model(table).Data(g.List{
			{"passport": "t1"},
			{"passport": "t2"},
			{"passport": "t3"},
			{"passport": "t4"},
			{"passport": "t5"},
		}).Batch(2).Insert()
		if err != nil {
			gtest.Error(err)
		}
		n, _ := result.RowsAffected()
		t.Assert(n, 5)
	})

	// batch save
	gtest.C(t, func(t *gtest.T) {
		table := createInitTable()
		defer dropTable(table)
		result, err := db.Model(table).All()
		t.AssertNil(err)
		t.Assert(len(result), TableSize)
		for _, v := range result {
			v["nickname"].Set(v["nickname"].String() + v["id"].String())
		}
		r, e := db.Model(table).Data(result).Save()
		t.Assert(e, nil)
		n, e := r.RowsAffected()
		t.Assert(e, nil)
		t.Assert(n, TableSize*2)
	})

	// batch replace
	gtest.C(t, func(t *gtest.T) {
		table := createInitTable()
		defer dropTable(table)
		result, err := db.Model(table).All()
		t.AssertNil(err)
		t.Assert(len(result), TableSize)
		for _, v := range result {
			v["nickname"].Set(v["nickname"].String() + v["id"].String())
		}
		r, e := db.Model(table).Data(result).Replace()
		t.Assert(e, nil)
		n, e := r.RowsAffected()
		t.Assert(e, nil)
		t.Assert(n, TableSize*2)
	})
}

func Test_Model_Replace(t *testing.T) {
	table := createTable()
	defer dropTable(table)

	gtest.C(t, func(t *gtest.T) {
		result, err := db.Model(table).Data(g.Map{
			"id":          1,
			"passport":    "t11",
			"password":    "25d55ad283aa400af464c76d713c07ad",
			"nickname":    "T11",
			"create_time": "2018-10-24 10:00:00",
		}).Replace()
		t.AssertNil(err)
		n, _ := result.RowsAffected()
		t.Assert(n, 1)
	})
}

func Test_Model_Save(t *testing.T) {
	table := createTable()
	defer dropTable(table)
	gtest.C(t, func(t *gtest.T) {
		result, err := db.Model(table).Data(g.Map{
			"id":          1,
			"passport":    "t111",
			"password":    "25d55ad283aa400af464c76d713c07ad",
			"nickname":    "T111",
			"create_time": "2018-10-24 10:00:00",
		}).Save()
		t.AssertNil(err)
		n, _ := result.RowsAffected()
		t.Assert(n, 1)
	})
}

func Test_Model_Update(t *testing.T) {
	table := createInitTable()
	defer dropTable(table)
	// UPDATE...LIMIT
	gtest.C(t, func(t *gtest.T) {
		result, err := db.Model(table).Data("nickname", "T100").Where(1).Order("id desc").Limit(2).Update()
		t.AssertNil(err)
		n, _ := result.RowsAffected()
		t.Assert(n, 2)

		v1, err := db.Model(table).Fields("nickname").Where("id", 10).Value()
		t.AssertNil(err)
		t.Assert(v1.String(), "T100")

		v2, err := db.Model(table).Fields("nickname").Where("id", 8).Value()
		t.AssertNil(err)
		t.Assert(v2.String(), "name_8")
	})

	gtest.C(t, func(t *gtest.T) {
		result, err := db.Model(table).Data("passport", "user_22").Where("passport=?", "user_2").Update()
		t.AssertNil(err)
		n, _ := result.RowsAffected()
		t.Assert(n, 1)
	})

	gtest.C(t, func(t *gtest.T) {
		result, err := db.Model(table).Data("passport", "user_2").Where("passport='user_22'").Update()
		t.AssertNil(err)
		n, _ := result.RowsAffected()
		t.Assert(n, 1)
	})

	// Update + Data(string)
	gtest.C(t, func(t *gtest.T) {
		result, err := db.Model(table).Data("passport='user_33'").Where("passport='user_3'").Update()
		t.AssertNil(err)
		n, _ := result.RowsAffected()
		t.Assert(n, 1)
	})
	// Update + Fields(string)
	gtest.C(t, func(t *gtest.T) {
		result, err := db.Model(table).Fields("passport").Data(g.Map{
			"passport": "user_44",
			"none":     "none",
		}).Where("passport='user_4'").Update()
		t.AssertNil(err)
		n, _ := result.RowsAffected()
		t.Assert(n, 1)
	})
}

func Test_Model_UpdateAndGetAffected(t *testing.T) {
	table := createInitTable()
	defer dropTable(table)
	gtest.C(t, func(t *gtest.T) {
		n, err := db.Model(table).Data("nickname", "T100").
			Where(1).Order("id desc").Limit(2).
			UpdateAndGetAffected()
		t.AssertNil(err)
		t.Assert(n, 2)
	})
}

func Test_Model_Clone(t *testing.T) {
	table := createInitTable()
	defer dropTable(table)

	gtest.C(t, func(t *gtest.T) {
		md := db.Model(table).Safe(true).Where("id IN(?)", g.Slice{1, 3})
		count, err := md.Count()
		t.AssertNil(err)

		record, err := md.Safe(true).Order("id DESC").One()
		t.AssertNil(err)

		result, err := md.Safe(true).Order("id ASC").All()
		t.AssertNil(err)

		t.Assert(count, int64(2))
		t.Assert(record["id"].Int(), 3)
		t.Assert(len(result), 2)
		t.Assert(result[0]["id"].Int(), 1)
		t.Assert(result[1]["id"].Int(), 3)
	})
}

func Test_Model_Safe(t *testing.T) {
	table := createInitTable()
	defer dropTable(table)

	gtest.C(t, func(t *gtest.T) {
		md := db.Model(table).Safe(false).Where("id IN(?)", g.Slice{1, 3})
		count, err := md.Count()
		t.AssertNil(err)
		t.Assert(count, int64(2))

		md.Where("id = ?", 1)
		count, err = md.Count()
		t.AssertNil(err)
		t.Assert(count, int64(1))
	})
	gtest.C(t, func(t *gtest.T) {
		md := db.Model(table).Safe(true).Where("id IN(?)", g.Slice{1, 3})
		count, err := md.Count()
		t.AssertNil(err)
		t.Assert(count, int64(2))

		md.Where("id = ?", 1)
		count, err = md.Count()
		t.AssertNil(err)
		t.Assert(count, int64(2))
	})

	gtest.C(t, func(t *gtest.T) {
		md := db.Model(table).Safe().Where("id IN(?)", g.Slice{1, 3})
		count, err := md.Count()
		t.AssertNil(err)
		t.Assert(count, int64(2))

		md.Where("id = ?", 1)
		count, err = md.Count()
		t.AssertNil(err)
		t.Assert(count, int64(2))
	})
	gtest.C(t, func(t *gtest.T) {
		md1 := db.Model(table).Safe()
		md2 := md1.Where("id in (?)", g.Slice{1, 3})
		count, err := md2.Count()
		t.AssertNil(err)
		t.Assert(count, int64(2))

		all, err := md2.All()
		t.AssertNil(err)
		t.Assert(len(all), 2)

		all, err = md2.Page(1, 10).All()
		t.AssertNil(err)
		t.Assert(len(all), 2)
	})

	gtest.C(t, func(t *gtest.T) {
		table := createInitTable()
		defer dropTable(table)

		md1 := db.Model(table).Where("id>", 0).Safe()
		md2 := md1.Where("id in (?)", g.Slice{1, 3})
		md3 := md1.Where("id in (?)", g.Slice{4, 5, 6})

		// 1,3
		count, err := md2.Count()
		t.AssertNil(err)
		t.Assert(count, int64(2))

		all, err := md2.Order("id asc").All()
		t.AssertNil(err)
		t.Assert(len(all), 2)
		t.Assert(all[0]["id"].Int(), 1)
		t.Assert(all[1]["id"].Int(), 3)

		all, err = md2.Page(1, 10).All()
		t.AssertNil(err)
		t.Assert(len(all), 2)

		// 4,5,6
		count, err = md3.Count()
		t.AssertNil(err)
		t.Assert(count, int64(3))

		all, err = md3.Order("id asc").All()
		t.AssertNil(err)
		t.Assert(len(all), 3)
		t.Assert(all[0]["id"].Int(), 4)
		t.Assert(all[1]["id"].Int(), 5)
		t.Assert(all[2]["id"].Int(), 6)

		all, err = md3.Page(1, 10).All()
		t.AssertNil(err)
		t.Assert(len(all), 3)
	})
}

func Test_Model_All(t *testing.T) {
	table := createInitTable()
	defer dropTable(table)

	gtest.C(t, func(t *gtest.T) {
		result, err := db.Model(table).All()
		t.AssertNil(err)
		t.Assert(len(result), TableSize)
	})
	gtest.C(t, func(t *gtest.T) {
		result, err := db.Model(table).Where("id<0").All()
		t.Assert(result, nil)
		t.AssertNil(err)
	})
}

func Test_Model_Fields(t *testing.T) {
	tableName1 := createInitTable()
	defer dropTable(tableName1)

	tableName2 := "user_" + gtime.Now().TimestampNanoStr()
	if _, err := db.Exec(ctx, fmt.Sprintf(`
	    CREATE TABLE %s (
	        id         int(10) unsigned NOT NULL AUTO_INCREMENT,
	        name       varchar(45) NULL,
			age        int(10) unsigned,
	        PRIMARY KEY (id)
	    ) ENGINE=InnoDB DEFAULT CHARSET=utf8;
	    `, tableName2,
	)); err != nil {
		gtest.AssertNil(err)
	}
	defer dropTable(tableName2)

	r, err := db.Insert(ctx, tableName2, g.Map{
		"id":   1,
		"name": "table2_1",
		"age":  18,
	})
	gtest.AssertNil(err)
	n, _ := r.RowsAffected()
	gtest.Assert(n, 1)

	gtest.C(t, func(t *gtest.T) {
		all, err := db.Model(tableName1).As("u").Fields("u.passport,u.id").Where("u.id<2").All()
		t.AssertNil(err)
		t.Assert(len(all), 1)
		t.Assert(len(all[0]), 2)
	})
	gtest.C(t, func(t *gtest.T) {
		all, err := db.Model(tableName1).As("u1").
			LeftJoin(tableName1, "u2", "u2.id=u1.id").
			Fields("u1.passport,u1.id,u2.id AS u2id").
			Where("u1.id<2").
			All()
		t.AssertNil(err)
		t.Assert(len(all), 1)
		t.Assert(len(all[0]), 3)
	})
	gtest.C(t, func(t *gtest.T) {
		all, err := db.Model(tableName1).As("u1").
			LeftJoin(tableName2, "u2", "u2.id=u1.id").
			Fields("u1.passport,u1.id,u2.name,u2.age").
			Where("u1.id<2").
			All()
		t.AssertNil(err)
		t.Assert(len(all), 1)
		t.Assert(len(all[0]), 4)
		t.Assert(all[0]["id"], 1)
		t.Assert(all[0]["age"], 18)
		t.Assert(all[0]["name"], "table2_1")
		t.Assert(all[0]["passport"], "user_1")
	})
}

func Test_Model_One(t *testing.T) {
	table := createInitTable()
	defer dropTable(table)
	gtest.C(t, func(t *gtest.T) {
		record, err := db.Model(table).Where("id", 1).One()
		t.AssertNil(err)
		t.Assert(record["nickname"].String(), "name_1")
	})

	gtest.C(t, func(t *gtest.T) {
		record, err := db.Model(table).Where("id", 0).One()
		t.AssertNil(err)
		t.Assert(record, nil)
	})
}

func Test_Model_Value(t *testing.T) {
	table := createInitTable()
	defer dropTable(table)

	gtest.C(t, func(t *gtest.T) {
		value, err := db.Model(table).Fields("nickname").Where("id", 1).Value()
		t.AssertNil(err)
		t.Assert(value.String(), "name_1")
	})

	gtest.C(t, func(t *gtest.T) {
		value, err := db.Model(table).Fields("nickname").Where("id", 0).Value()
		t.AssertNil(err)
		t.Assert(value, nil)
	})
}

func Test_Model_Array(t *testing.T) {
	table := createInitTable()
	defer dropTable(table)

	gtest.C(t, func(t *gtest.T) {
		all, err := db.Model(table).Where("id", g.Slice{1, 2, 3}).All()
		t.AssertNil(err)
		t.Assert(all.Array("id"), g.Slice{1, 2, 3})
		t.Assert(all.Array("nickname"), g.Slice{"name_1", "name_2", "name_3"})
	})
	gtest.C(t, func(t *gtest.T) {
		array, err := db.Model(table).Fields("nickname").Where("id", g.Slice{1, 2, 3}).Array()
		t.AssertNil(err)
		t.Assert(array, g.Slice{"name_1", "name_2", "name_3"})
	})
	gtest.C(t, func(t *gtest.T) {
		array, err := db.Model(table).Array("nickname", "id", g.Slice{1, 2, 3})
		t.AssertNil(err)
		t.Assert(array, g.Slice{"name_1", "name_2", "name_3"})
	})
}

func Test_Model_Count(t *testing.T) {
	table := createInitTable()
	defer dropTable(table)
	gtest.C(t, func(t *gtest.T) {
		count, err := db.Model(table).Count()
		t.AssertNil(err)
		t.Assert(count, int64(TableSize))
	})
	// Count with cache, check internal ctx data feature.
	gtest.C(t, func(t *gtest.T) {
		for i := 0; i < 10; i++ {
			count, err := db.Model(table).Cache(gdb.CacheOption{
				Duration: time.Second * 10,
				Name:     guid.S(),
				Force:    false,
			}).Count()
			t.AssertNil(err)
			t.Assert(count, int64(TableSize))
		}
	})
	gtest.C(t, func(t *gtest.T) {
		count, err := db.Model(table).FieldsEx("id").Where("id>8").Count()
		t.AssertNil(err)
		t.Assert(count, int64(2))
	})
	gtest.C(t, func(t *gtest.T) {
		count, err := db.Model(table).Fields("distinct id,nickname").Where("id>8").Count()
		t.AssertNil(err)
		t.Assert(count, int64(2))
	})
	// COUNT...LIMIT...
	gtest.C(t, func(t *gtest.T) {
		count, err := db.Model(table).Page(1, 2).Count()
		t.AssertNil(err)
		t.Assert(count, int64(TableSize))
	})
}

func Test_Model_Value_WithCache(t *testing.T) {
	table := createTable()
	defer dropTable(table)

	gtest.C(t, func(t *gtest.T) {
		value, err := db.Model(table).Where("id", 1).Cache(gdb.CacheOption{
			Duration: time.Second * 10,
			Force:    false,
		}).Value()
		t.AssertNil(err)
		t.Assert(value.Int(), 0)
	})
	gtest.C(t, func(t *gtest.T) {
		result, err := db.Model(table).Data(g.MapStrAny{
			"id":       1,
			"passport": fmt.Sprintf(`passport_%d`, 1),
			"password": fmt.Sprintf(`password_%d`, 1),
			"nickname": fmt.Sprintf(`nickname_%d`, 1),
		}).Insert()
		t.AssertNil(err)
		n, _ := result.RowsAffected()
		t.Assert(n, 1)
	})
	gtest.C(t, func(t *gtest.T) {
		value, err := db.Model(table).Where("id", 1).Cache(gdb.CacheOption{
			Duration: time.Second * 10,
			Force:    false,
		}).Value()
		t.AssertNil(err)
		t.Assert(value.Int(), 1)
	})
}

func Test_Model_Count_WithCache(t *testing.T) {
	table := createTable()
	defer dropTable(table)

	gtest.C(t, func(t *gtest.T) {
		count, err := db.Model(table).Where("id", 1).Cache(gdb.CacheOption{
			Duration: time.Second * 10,
			Force:    false,
		}).Count()
		t.AssertNil(err)
		t.Assert(count, int64(0))
	})
	gtest.C(t, func(t *gtest.T) {
		result, err := db.Model(table).Data(g.MapStrAny{
			"id":       1,
			"passport": fmt.Sprintf(`passport_%d`, 1),
			"password": fmt.Sprintf(`password_%d`, 1),
			"nickname": fmt.Sprintf(`nickname_%d`, 1),
		}).Insert()
		t.AssertNil(err)
		n, _ := result.RowsAffected()
		t.Assert(n, 1)
	})
	gtest.C(t, func(t *gtest.T) {
		count, err := db.Model(table).Where("id", 1).Cache(gdb.CacheOption{
			Duration: time.Second * 10,
			Force:    false,
		}).Count()
		t.AssertNil(err)
		t.Assert(count, int64(1))
	})
}

func Test_Model_Count_All_WithCache(t *testing.T) {
	table := createTable()
	defer dropTable(table)

	gtest.C(t, func(t *gtest.T) {
		count, err := db.Model(table).Cache(gdb.CacheOption{
			Duration: time.Second * 10,
			Force:    false,
		}).Count()
		t.AssertNil(err)
		t.Assert(count, int64(0))
	})
	gtest.C(t, func(t *gtest.T) {
		result, err := db.Model(table).Data(g.MapStrAny{
			"id":       1,
			"passport": fmt.Sprintf(`passport_%d`, 1),
			"password": fmt.Sprintf(`password_%d`, 1),
			"nickname": fmt.Sprintf(`nickname_%d`, 1),
		}).Insert()
		t.AssertNil(err)
		n, _ := result.RowsAffected()
		t.Assert(n, 1)
	})
	gtest.C(t, func(t *gtest.T) {
		count, err := db.Model(table).Cache(gdb.CacheOption{
			Duration: time.Second * 10,
			Force:    false,
		}).Count()
		t.AssertNil(err)
		t.Assert(count, int64(1))
	})
	gtest.C(t, func(t *gtest.T) {
		result, err := db.Model(table).Data(g.MapStrAny{
			"id":       2,
			"passport": fmt.Sprintf(`passport_%d`, 2),
			"password": fmt.Sprintf(`password_%d`, 2),
			"nickname": fmt.Sprintf(`nickname_%d`, 2),
		}).Insert()
		t.AssertNil(err)
		n, _ := result.RowsAffected()
		t.Assert(n, 1)
	})
	gtest.C(t, func(t *gtest.T) {
		count, err := db.Model(table).Cache(gdb.CacheOption{
			Duration: time.Second * 10,
			Force:    false,
		}).Count()
		t.AssertNil(err)
		t.Assert(count, int64(1))
	})
}

func Test_Model_CountColumn_WithCache(t *testing.T) {
	table := createTable()
	defer dropTable(table)

	gtest.C(t, func(t *gtest.T) {
		count, err := db.Model(table).Where("id", 1).Cache(gdb.CacheOption{
			Duration: time.Second * 10,
			Force:    false,
		}).CountColumn("id")
		t.AssertNil(err)
		t.Assert(count, int64(0))
	})
	gtest.C(t, func(t *gtest.T) {
		result, err := db.Model(table).Data(g.MapStrAny{
			"id":       1,
			"passport": fmt.Sprintf(`passport_%d`, 1),
			"password": fmt.Sprintf(`password_%d`, 1),
			"nickname": fmt.Sprintf(`nickname_%d`, 1),
		}).Insert()
		t.AssertNil(err)
		n, _ := result.RowsAffected()
		t.Assert(n, 1)
	})
	gtest.C(t, func(t *gtest.T) {
		count, err := db.Model(table).Where("id", 1).Cache(gdb.CacheOption{
			Duration: time.Second * 10,
			Force:    false,
		}).CountColumn("id")
		t.AssertNil(err)
		t.Assert(count, int64(1))
	})
}

func Test_Model_Select(t *testing.T) {
	table := createInitTable()
	defer dropTable(table)

	type User struct {
		Id         int
		Passport   string
		Password   string
		NickName   string
		CreateTime gtime.Time
	}
	gtest.C(t, func(t *gtest.T) {
		var users []User
		err := db.Model(table).Scan(&users)
		t.AssertNil(err)
		t.Assert(len(users), TableSize)
	})
}

func Test_Model_Struct(t *testing.T) {
	table := createInitTable()
	defer dropTable(table)
	gtest.C(t, func(t *gtest.T) {
		type User struct {
			Id         int
			Passport   string
			Password   string
			NickName   string
			CreateTime gtime.Time
		}
		user := new(User)
		err := db.Model(table).Where("id=1").Scan(user)
		t.AssertNil(err)
		t.Assert(user.NickName, "name_1")
		t.Assert(user.CreateTime.String(), "2018-10-24 10:00:00")
	})
	gtest.C(t, func(t *gtest.T) {
		type User struct {
			Id         int
			Passport   string
			Password   string
			NickName   string
			CreateTime *gtime.Time
		}
		user := new(User)
		err := db.Model(table).Where("id=1").Scan(user)
		t.AssertNil(err)
		t.Assert(user.NickName, "name_1")
		t.Assert(user.CreateTime.String(), "2018-10-24 10:00:00")
	})
	// Auto creating struct object.
	gtest.C(t, func(t *gtest.T) {
		type User struct {
			Id         int
			Passport   string
			Password   string
			NickName   string
			CreateTime *gtime.Time
		}
		user := (*User)(nil)
		err := db.Model(table).Where("id=1").Scan(&user)
		t.AssertNil(err)
		t.Assert(user.NickName, "name_1")
		t.Assert(user.CreateTime.String(), "2018-10-24 10:00:00")
	})
	// Just using Scan.
	gtest.C(t, func(t *gtest.T) {
		type User struct {
			Id         int
			Passport   string
			Password   string
			NickName   string
			CreateTime *gtime.Time
		}
		user := (*User)(nil)
		err := db.Model(table).Where("id=1").Scan(&user)
		if err != nil {
			gtest.Error(err)
		}
		t.Assert(user.NickName, "name_1")
		t.Assert(user.CreateTime.String(), "2018-10-24 10:00:00")
	})
	// sql.ErrNoRows
	gtest.C(t, func(t *gtest.T) {
		type User struct {
			Id         int
			Passport   string
			Password   string
			NickName   string
			CreateTime *gtime.Time
		}
		user := new(User)
		err := db.Model(table).Where("id=-1").Scan(user)
		t.Assert(err, sql.ErrNoRows)
	})
	gtest.C(t, func(t *gtest.T) {
		type User struct {
			Id         int
			Passport   string
			Password   string
			NickName   string
			CreateTime *gtime.Time
		}
		var user *User
		err := db.Model(table).Where("id=-1").Scan(&user)
		t.AssertNil(err)
	})
}

func Test_Model_Struct_CustomType(t *testing.T) {
	table := createInitTable()
	defer dropTable(table)

	type MyInt int

	gtest.C(t, func(t *gtest.T) {
		type User struct {
			Id         MyInt
			Passport   string
			Password   string
			NickName   string
			CreateTime gtime.Time
		}
		user := new(User)
		err := db.Model(table).Where("id=1").Scan(user)
		t.AssertNil(err)
		t.Assert(user.NickName, "name_1")
		t.Assert(user.CreateTime.String(), "2018-10-24 10:00:00")
	})
}

func Test_Model_Structs(t *testing.T) {
	table := createInitTable()
	defer dropTable(table)

	gtest.C(t, func(t *gtest.T) {
		type User struct {
			Id         int
			Passport   string
			Password   string
			NickName   string
			CreateTime gtime.Time
		}
		var users []User
		err := db.Model(table).Order("id asc").Scan(&users)
		if err != nil {
			gtest.Error(err)
		}
		t.Assert(len(users), TableSize)
		t.Assert(users[0].Id, 1)
		t.Assert(users[1].Id, 2)
		t.Assert(users[2].Id, 3)
		t.Assert(users[0].NickName, "name_1")
		t.Assert(users[1].NickName, "name_2")
		t.Assert(users[2].NickName, "name_3")
		t.Assert(users[0].CreateTime.String(), "2018-10-24 10:00:00")
	})
	// Auto create struct slice.
	gtest.C(t, func(t *gtest.T) {
		type User struct {
			Id         int
			Passport   string
			Password   string
			NickName   string
			CreateTime *gtime.Time
		}
		var users []*User
		err := db.Model(table).Order("id asc").Scan(&users)
		if err != nil {
			gtest.Error(err)
		}
		t.Assert(len(users), TableSize)
		t.Assert(users[0].Id, 1)
		t.Assert(users[1].Id, 2)
		t.Assert(users[2].Id, 3)
		t.Assert(users[0].NickName, "name_1")
		t.Assert(users[1].NickName, "name_2")
		t.Assert(users[2].NickName, "name_3")
		t.Assert(users[0].CreateTime.String(), "2018-10-24 10:00:00")
	})
	// Just using Scan.
	gtest.C(t, func(t *gtest.T) {
		type User struct {
			Id         int
			Passport   string
			Password   string
			NickName   string
			CreateTime *gtime.Time
		}
		var users []*User
		err := db.Model(table).Order("id asc").Scan(&users)
		if err != nil {
			gtest.Error(err)
		}
		t.Assert(len(users), TableSize)
		t.Assert(users[0].Id, 1)
		t.Assert(users[1].Id, 2)
		t.Assert(users[2].Id, 3)
		t.Assert(users[0].NickName, "name_1")
		t.Assert(users[1].NickName, "name_2")
		t.Assert(users[2].NickName, "name_3")
		t.Assert(users[0].CreateTime.String(), "2018-10-24 10:00:00")
	})
	// sql.ErrNoRows
	gtest.C(t, func(t *gtest.T) {
		type User struct {
			Id         int
			Passport   string
			Password   string
			NickName   string
			CreateTime *gtime.Time
		}
		var users []*User
		err := db.Model(table).Where("id<0").Scan(&users)
		t.AssertNil(err)
	})
}

func Test_Model_StructsWithOrmTag(t *testing.T) {
	table := createInitTable()
	defer dropTable(table)

	dbInvalid.SetDebug(true)
	defer dbInvalid.SetDebug(false)
	gtest.C(t, func(t *gtest.T) {
		type User struct {
			Uid      int `orm:"id"`
			Passport string
			Password string     `orm:"password"`
			Name     string     `orm:"nick_name"`
			Time     gtime.Time `orm:"create_time"`
		}
		var (
			users  []User
			buffer = bytes.NewBuffer(nil)
		)
		dbInvalid.GetLogger().(*glog.Logger).SetWriter(buffer)
		defer dbInvalid.GetLogger().(*glog.Logger).SetWriter(os.Stdout)
		dbInvalid.Model(table).Order("id asc").Scan(&users)
		// fmt.Println(buffer.String())
		t.Assert(
			gstr.Contains(
				buffer.String(),
				"SELECT `id`,`Passport`,`password`,`nick_name`,`create_time` FROM `user",
			),
			true,
		)
	})

	// db.SetDebug(true)
	// defer db.SetDebug(false)
	gtest.C(t, func(t *gtest.T) {
		type A struct {
			Passport string
			Password string
		}
		type B struct {
			A
			NickName string
		}
		one, err := db.Model(table).Fields(&B{}).Where("id", 2).One()
		t.AssertNil(err)
		t.Assert(len(one), 3)
		t.Assert(one["nickname"], "name_2")
		t.Assert(one["passport"], "user_2")
		t.Assert(one["password"], "pass_2")
	})
}

func Test_Model_Scan(t *testing.T) {
	table := createInitTable()
	defer dropTable(table)

	gtest.C(t, func(t *gtest.T) {
		type User struct {
			Id         int
			Passport   string
			Password   string
			NickName   string
			CreateTime gtime.Time
		}
		user := new(User)
		err := db.Model(table).Where("id=1").Scan(user)
		t.AssertNil(err)
		t.Assert(user.NickName, "name_1")
		t.Assert(user.CreateTime.String(), "2018-10-24 10:00:00")
	})
	gtest.C(t, func(t *gtest.T) {
		type User struct {
			Id         int
			Passport   string
			Password   string
			NickName   string
			CreateTime *gtime.Time
		}
		user := new(User)
		err := db.Model(table).Where("id=1").Scan(user)
		t.AssertNil(err)
		t.Assert(user.NickName, "name_1")
		t.Assert(user.CreateTime.String(), "2018-10-24 10:00:00")
	})
	gtest.C(t, func(t *gtest.T) {
		type User struct {
			Id         int
			Passport   string
			Password   string
			NickName   string
			CreateTime gtime.Time
		}
		var users []User
		err := db.Model(table).Order("id asc").Scan(&users)
		t.AssertNil(err)
		t.Assert(len(users), TableSize)
		t.Assert(users[0].Id, 1)
		t.Assert(users[1].Id, 2)
		t.Assert(users[2].Id, 3)
		t.Assert(users[0].NickName, "name_1")
		t.Assert(users[1].NickName, "name_2")
		t.Assert(users[2].NickName, "name_3")
		t.Assert(users[0].CreateTime.String(), "2018-10-24 10:00:00")
	})
	gtest.C(t, func(t *gtest.T) {
		type User struct {
			Id         int
			Passport   string
			Password   string
			NickName   string
			CreateTime *gtime.Time
		}
		var users []*User
		err := db.Model(table).Order("id asc").Scan(&users)
		t.AssertNil(err)
		t.Assert(len(users), TableSize)
		t.Assert(users[0].Id, 1)
		t.Assert(users[1].Id, 2)
		t.Assert(users[2].Id, 3)
		t.Assert(users[0].NickName, "name_1")
		t.Assert(users[1].NickName, "name_2")
		t.Assert(users[2].NickName, "name_3")
		t.Assert(users[0].CreateTime.String(), "2018-10-24 10:00:00")
	})
	// sql.ErrNoRows
	gtest.C(t, func(t *gtest.T) {
		type User struct {
			Id         int
			Passport   string
			Password   string
			NickName   string
			CreateTime *gtime.Time
		}
		var (
			user  = new(User)
			users = new([]*User)
		)
		err1 := db.Model(table).Where("id < 0").Scan(user)
		err2 := db.Model(table).Where("id < 0").Scan(users)
		t.Assert(err1, sql.ErrNoRows)
		t.Assert(err2, nil)
	})
}

func Test_Model_Scan_NilSliceAttrWhenNoRecordsFound(t *testing.T) {
	table := createTable()
	defer dropTable(table)

	gtest.C(t, func(t *gtest.T) {
		type User struct {
			Id         int
			Passport   string
			Password   string
			NickName   string
			CreateTime gtime.Time
		}
		type Response struct {
			Users []User `json:"users"`
		}
		var res Response
		err := db.Model(table).Scan(&res.Users)
		t.AssertNil(err)
		t.Assert(res.Users, nil)
	})
}

func Test_Model_OrderBy(t *testing.T) {
	table := createInitTable()
	defer dropTable(table)

	gtest.C(t, func(t *gtest.T) {
		result, err := db.Model(table).Order("id DESC").All()
		t.AssertNil(err)
		t.Assert(len(result), TableSize)
		t.Assert(result[0]["nickname"].String(), fmt.Sprintf("name_%d", TableSize))
	})

	gtest.C(t, func(t *gtest.T) {
		result, err := db.Model(table).Order("NULL").All()
		t.AssertNil(err)
		t.Assert(len(result), TableSize)
		t.Assert(result[0]["nickname"].String(), "name_1")
	})

	gtest.C(t, func(t *gtest.T) {
		result, err := db.Model(table).Order(gdb.Raw("field(id, 10,1,2,3,4,5,6,7,8,9)")).All()
		t.AssertNil(err)
		t.Assert(len(result), TableSize)
		t.Assert(result[0]["nickname"].String(), "name_10")
		t.Assert(result[1]["nickname"].String(), "name_1")
		t.Assert(result[2]["nickname"].String(), "name_2")
	})
}

func Test_Model_GroupBy(t *testing.T) {
	table := createInitTable()
	defer dropTable(table)

	gtest.C(t, func(t *gtest.T) {
		result, err := db.Model(table).Group("id").All()
		t.AssertNil(err)
		t.Assert(len(result), TableSize)
		t.Assert(result[0]["nickname"].String(), "name_1")
	})
}

func Test_Model_Data(t *testing.T) {
	gtest.C(t, func(t *gtest.T) {
		table := createInitTable()
		defer dropTable(table)
		result, err := db.Model(table).Data("nickname=?", "test").Where("id=?", 3).Update()
		t.AssertNil(err)
		n, _ := result.RowsAffected()
		t.Assert(n, 1)
	})
	gtest.C(t, func(t *gtest.T) {
		table := createTable()
		defer dropTable(table)
		users := make([]g.MapStrAny, 0)
		for i := 1; i <= 10; i++ {
			users = append(users, g.MapStrAny{
				"id":       i,
				"passport": fmt.Sprintf(`passport_%d`, i),
				"password": fmt.Sprintf(`password_%d`, i),
				"nickname": fmt.Sprintf(`nickname_%d`, i),
			})
		}
		result, err := db.Model(table).Data(users).Batch(2).Insert()
		t.AssertNil(err)
		n, _ := result.RowsAffected()
		t.Assert(n, 10)
	})
	gtest.C(t, func(t *gtest.T) {
		table := createTable()
		defer dropTable(table)
		users := garray.New()
		for i := 1; i <= 10; i++ {
			users.Append(g.MapStrAny{
				"id":       i,
				"passport": fmt.Sprintf(`passport_%d`, i),
				"password": fmt.Sprintf(`password_%d`, i),
				"nickname": fmt.Sprintf(`nickname_%d`, i),
			})
		}
		result, err := db.Model(table).Data(users).Batch(2).Insert()
		t.AssertNil(err)
		n, _ := result.RowsAffected()
		t.Assert(n, 10)
	})
}

func Test_Model_Where(t *testing.T) {
	table := createInitTable()
	defer dropTable(table)

	// string
	gtest.C(t, func(t *gtest.T) {
		result, err := db.Model(table).Where("id=? and nickname=?", 3, "name_3").One()
		t.AssertNil(err)
		t.AssertGT(len(result), 0)
		t.Assert(result["id"].Int(), 3)
	})

	// slice
	gtest.C(t, func(t *gtest.T) {
		result, err := db.Model(table).Where(g.Slice{"id", 3}).One()
		t.AssertNil(err)
		t.AssertGT(len(result), 0)
		t.Assert(result["id"].Int(), 3)
	})
	gtest.C(t, func(t *gtest.T) {
		result, err := db.Model(table).Where(g.Slice{"id", 3, "nickname", "name_3"}).One()
		t.AssertNil(err)
		t.AssertGT(len(result), 0)
		t.Assert(result["id"].Int(), 3)
	})

	// slice parameter
	gtest.C(t, func(t *gtest.T) {
		result, err := db.Model(table).Where("id=? and nickname=?", g.Slice{3, "name_3"}).One()
		t.AssertNil(err)
		t.AssertGT(len(result), 0)
		t.Assert(result["id"].Int(), 3)
	})
	// map like
	gtest.C(t, func(t *gtest.T) {
		result, err := db.Model(table).Where(g.Map{
			"passport like": "user_1%",
		}).Order("id asc").All()
		t.AssertNil(err)
		t.Assert(len(result), 2)
		t.Assert(result[0].GMap().Get("id"), 1)
		t.Assert(result[1].GMap().Get("id"), 10)
	})
	// map + slice parameter
	gtest.C(t, func(t *gtest.T) {
		result, err := db.Model(table).Where(g.Map{
			"id":       g.Slice{1, 2, 3},
			"passport": g.Slice{"user_2", "user_3"},
		}).Where("id=? and nickname=?", g.Slice{3, "name_3"}).One()
		t.AssertNil(err)
		t.AssertGT(len(result), 0)
		t.Assert(result["id"].Int(), 3)
	})
	gtest.C(t, func(t *gtest.T) {
		result, err := db.Model(table).Where("id=3", g.Slice{}).One()
		t.AssertNil(err)
		t.AssertGT(len(result), 0)
		t.Assert(result["id"].Int(), 3)
	})
	gtest.C(t, func(t *gtest.T) {
		result, err := db.Model(table).Where("id=?", g.Slice{3}).One()
		t.AssertNil(err)
		t.AssertGT(len(result), 0)
		t.Assert(result["id"].Int(), 3)
	})
	gtest.C(t, func(t *gtest.T) {
		result, err := db.Model(table).Where("id", 3).One()
		t.AssertNil(err)
		t.AssertGT(len(result), 0)
		t.Assert(result["id"].Int(), 3)
	})
	gtest.C(t, func(t *gtest.T) {
		result, err := db.Model(table).Where("id", 3).Where("nickname", "name_3").One()
		t.AssertNil(err)
		t.Assert(result["id"].Int(), 3)
	})
	gtest.C(t, func(t *gtest.T) {
		result, err := db.Model(table).Where("id", 3).Where("nickname", "name_3").One()
		t.AssertNil(err)
		t.Assert(result["id"].Int(), 3)
	})
	gtest.C(t, func(t *gtest.T) {
		result, err := db.Model(table).Where("id", 30).WhereOr("nickname", "name_3").One()
		t.AssertNil(err)
		t.Assert(result["id"].Int(), 3)
	})
	gtest.C(t, func(t *gtest.T) {
		result, err := db.Model(table).Where("id", 30).WhereOr("nickname", "name_3").Where("id>?", 1).One()
		t.AssertNil(err)
		t.Assert(result["id"].Int(), 3)
	})
	gtest.C(t, func(t *gtest.T) {
		result, err := db.Model(table).Where("id", 30).WhereOr("nickname", "name_3").Where("id>", 1).One()
		t.AssertNil(err)
		t.Assert(result["id"].Int(), 3)
	})
	// slice
	gtest.C(t, func(t *gtest.T) {
		result, err := db.Model(table).Where("id=? AND nickname=?", g.Slice{3, "name_3"}...).One()
		t.AssertNil(err)
		t.Assert(result["id"].Int(), 3)
	})
	gtest.C(t, func(t *gtest.T) {
		result, err := db.Model(table).Where("id=? AND nickname=?", g.Slice{3, "name_3"}).One()
		t.AssertNil(err)
		t.Assert(result["id"].Int(), 3)
	})
	gtest.C(t, func(t *gtest.T) {
		result, err := db.Model(table).Where("passport like ? and nickname like ?", g.Slice{"user_3", "name_3"}).One()
		t.AssertNil(err)
		t.Assert(result["id"].Int(), 3)
	})
	// map
	gtest.C(t, func(t *gtest.T) {
		result, err := db.Model(table).Where(g.Map{"id": 3, "nickname": "name_3"}).One()
		t.AssertNil(err)
		t.Assert(result["id"].Int(), 3)
	})
	// map key operator
	gtest.C(t, func(t *gtest.T) {
		result, err := db.Model(table).Where(g.Map{"id>": 1, "id<": 3}).One()
		t.AssertNil(err)
		t.Assert(result["id"].Int(), 2)
	})

	// gmap.Map
	gtest.C(t, func(t *gtest.T) {
		result, err := db.Model(table).Where(gmap.NewFrom(g.MapAnyAny{"id": 3, "nickname": "name_3"})).One()
		t.AssertNil(err)
		t.Assert(result["id"].Int(), 3)
	})
	// gmap.Map key operator
	gtest.C(t, func(t *gtest.T) {
		result, err := db.Model(table).Where(gmap.NewFrom(g.MapAnyAny{"id>": 1, "id<": 3})).One()
		t.AssertNil(err)
		t.Assert(result["id"].Int(), 2)
	})

	// list map
	gtest.C(t, func(t *gtest.T) {
		result, err := db.Model(table).Where(gmap.NewListMapFrom(g.MapAnyAny{"id": 3, "nickname": "name_3"})).One()
		t.AssertNil(err)
		t.Assert(result["id"].Int(), 3)
	})
	// list map key operator
	gtest.C(t, func(t *gtest.T) {
		result, err := db.Model(table).Where(gmap.NewListMapFrom(g.MapAnyAny{"id>": 1, "id<": 3})).One()
		t.AssertNil(err)
		t.Assert(result["id"].Int(), 2)
	})

	// tree map
	gtest.C(t, func(t *gtest.T) {
		result, err := db.Model(table).Where(gmap.NewTreeMapFrom(gutil.ComparatorString, g.MapAnyAny{"id": 3, "nickname": "name_3"})).One()
		t.AssertNil(err)
		t.Assert(result["id"].Int(), 3)
	})
	// tree map key operator
	gtest.C(t, func(t *gtest.T) {
		result, err := db.Model(table).Where(gmap.NewTreeMapFrom(gutil.ComparatorString, g.MapAnyAny{"id>": 1, "id<": 3})).One()
		t.AssertNil(err)
		t.Assert(result["id"].Int(), 2)
	})

	// complicated where 1
	gtest.C(t, func(t *gtest.T) {
		// db.SetDebug(true)
		conditions := g.Map{
			"nickname like ?":    "%name%",
			"id between ? and ?": g.Slice{1, 3},
			"id > 0":             nil,
			"create_time > 0":    nil,
			"id":                 g.Slice{1, 2, 3},
		}
		result, err := db.Model(table).Where(conditions).Order("id asc").All()
		t.AssertNil(err)
		t.Assert(len(result), 3)
		t.Assert(result[0]["id"].Int(), 1)
	})
	// complicated where 2
	gtest.C(t, func(t *gtest.T) {
		// db.SetDebug(true)
		conditions := g.Map{
			"nickname like ?":    "%name%",
			"id between ? and ?": g.Slice{1, 3},
			"id >= ?":            1,
			"create_time > ?":    0,
			"id in(?)":           g.Slice{1, 2, 3},
		}
		result, err := db.Model(table).Where(conditions).Order("id asc").All()
		t.AssertNil(err)
		t.Assert(len(result), 3)
		t.Assert(result[0]["id"].Int(), 1)
	})
	// struct, automatic mapping and filtering.
	gtest.C(t, func(t *gtest.T) {
		type User struct {
			Id       int
			Nickname string
		}
		result, err := db.Model(table).Where(User{3, "name_3"}).One()
		t.AssertNil(err)
		t.Assert(result["id"].Int(), 3)

		result, err = db.Model(table).Where(&User{3, "name_3"}).One()
		t.AssertNil(err)
		t.Assert(result["id"].Int(), 3)
	})
	// slice single
	gtest.C(t, func(t *gtest.T) {
		result, err := db.Model(table).Where("id IN(?)", g.Slice{1, 3}).Order("id ASC").All()
		t.AssertNil(err)
		t.Assert(len(result), 2)
		t.Assert(result[0]["id"].Int(), 1)
		t.Assert(result[1]["id"].Int(), 3)
	})
	// slice + string
	gtest.C(t, func(t *gtest.T) {
		result, err := db.Model(table).Where("nickname=? AND id IN(?)", "name_3", g.Slice{1, 3}).Order("id ASC").All()
		t.AssertNil(err)
		t.Assert(len(result), 1)
		t.Assert(result[0]["id"].Int(), 3)
	})
	// slice + map
	gtest.C(t, func(t *gtest.T) {
		result, err := db.Model(table).Where(g.Map{
			"id":       g.Slice{1, 3},
			"nickname": "name_3",
		}).Order("id ASC").All()
		t.AssertNil(err)
		t.Assert(len(result), 1)
		t.Assert(result[0]["id"].Int(), 3)
	})
	// slice + struct
	gtest.C(t, func(t *gtest.T) {
		type User struct {
			Ids      []int  `json:"id"`
			Nickname string `gconv:"nickname"`
		}
		result, err := db.Model(table).Where(User{
			Ids:      []int{1, 3},
			Nickname: "name_3",
		}).Order("id ASC").All()
		t.AssertNil(err)
		t.Assert(len(result), 1)
		t.Assert(result[0]["id"].Int(), 3)
	})
}

func Test_Model_Where_ISNULL_1(t *testing.T) {
	table := createInitTable()
	defer dropTable(table)

	gtest.C(t, func(t *gtest.T) {
		// db.SetDebug(true)
		result, err := db.Model(table).Data("nickname", nil).Where("id", 2).Update()
		t.AssertNil(err)
		n, _ := result.RowsAffected()
		t.Assert(n, 1)

		one, err := db.Model(table).Where("nickname", nil).One()
		t.AssertNil(err)
		t.Assert(one.IsEmpty(), false)
		t.Assert(one["id"], 2)
	})
}

func Test_Model_Where_ISNULL_2(t *testing.T) {
	table := createInitTable()
	defer dropTable(table)

	// complicated one.
	gtest.C(t, func(t *gtest.T) {
		// db.SetDebug(true)
		conditions := g.Map{
			"nickname like ?":    "%name%",
			"id between ? and ?": g.Slice{1, 3},
			"id > 0":             nil,
			"create_time > 0":    nil,
			"id":                 g.Slice{1, 2, 3},
		}
		result, err := db.Model(table).Where(conditions).Order("id asc").All()
		t.AssertNil(err)
		t.Assert(len(result), 3)
		t.Assert(result[0]["id"].Int(), 1)
	})
}

func Test_Model_Where_OmitEmpty(t *testing.T) {
	table := createInitTable()
	defer dropTable(table)
	gtest.C(t, func(t *gtest.T) {
		conditions := g.Map{
			"id < 4": "",
		}
		result, err := db.Model(table).Where(conditions).Order("id desc").All()
		t.AssertNil(err)
		t.Assert(len(result), 3)
		t.Assert(result[0]["id"].Int(), 3)
	})
	gtest.C(t, func(t *gtest.T) {
		conditions := g.Map{
			"id < 4": "",
		}
		result, err := db.Model(table).Where(conditions).OmitEmpty().Order("id desc").All()
		t.AssertNil(err)
		t.Assert(len(result), 10)
		t.Assert(result[0]["id"].Int(), 10)
	})
}

func Test_Model_Where_GTime(t *testing.T) {
	table := createInitTable()
	defer dropTable(table)

	gtest.C(t, func(t *gtest.T) {
		result, err := db.Model(table).Where("create_time>?", gtime.NewFromStr("2010-09-01")).All()
		t.AssertNil(err)
		t.Assert(len(result), 10)
	})
	gtest.C(t, func(t *gtest.T) {
		result, err := db.Model(table).Where("create_time>?", *gtime.NewFromStr("2010-09-01")).All()
		t.AssertNil(err)
		t.Assert(len(result), 10)
	})
}

func Test_Model_WherePri(t *testing.T) {
	table := createInitTable()
	defer dropTable(table)

	// primary key
	gtest.C(t, func(t *gtest.T) {
		one, err := db.Model(table).WherePri(3).One()
		t.AssertNil(err)
		t.AssertNE(one, nil)
		t.Assert(one["id"].Int(), 3)
	})
	gtest.C(t, func(t *gtest.T) {
		all, err := db.Model(table).WherePri(g.Slice{3, 9}).Order("id asc").All()
		t.AssertNil(err)
		t.Assert(len(all), 2)
		t.Assert(all[0]["id"].Int(), 3)
		t.Assert(all[1]["id"].Int(), 9)
	})

	// string
	gtest.C(t, func(t *gtest.T) {
		result, err := db.Model(table).WherePri("id=? and nickname=?", 3, "name_3").One()
		t.AssertNil(err)
		t.AssertGT(len(result), 0)
		t.Assert(result["id"].Int(), 3)
	})
	// slice parameter
	gtest.C(t, func(t *gtest.T) {
		result, err := db.Model(table).WherePri("id=? and nickname=?", g.Slice{3, "name_3"}).One()
		t.AssertNil(err)
		t.AssertGT(len(result), 0)
		t.Assert(result["id"].Int(), 3)
	})
	// map like
	gtest.C(t, func(t *gtest.T) {
		result, err := db.Model(table).WherePri(g.Map{
			"passport like": "user_1%",
		}).Order("id asc").All()
		t.AssertNil(err)
		t.Assert(len(result), 2)
		t.Assert(result[0].GMap().Get("id"), 1)
		t.Assert(result[1].GMap().Get("id"), 10)
	})
	// map + slice parameter
	gtest.C(t, func(t *gtest.T) {
		result, err := db.Model(table).WherePri(g.Map{
			"id":       g.Slice{1, 2, 3},
			"passport": g.Slice{"user_2", "user_3"},
		}).Where("id=? and nickname=?", g.Slice{3, "name_3"}).One()
		t.AssertNil(err)
		t.AssertGT(len(result), 0)
		t.Assert(result["id"].Int(), 3)
	})
	gtest.C(t, func(t *gtest.T) {
		result, err := db.Model(table).WherePri(g.Map{
			"id":       g.Slice{1, 2, 3},
			"passport": g.Slice{"user_2", "user_3"},
		}).WhereOr("nickname=?", g.Slice{"name_4"}).Where("id", 3).One()
		t.AssertNil(err)
		t.AssertGT(len(result), 0)
		t.Assert(result["id"].Int(), 2)
	})
	gtest.C(t, func(t *gtest.T) {
		result, err := db.Model(table).WherePri("id=3", g.Slice{}).One()
		t.AssertNil(err)
		t.AssertGT(len(result), 0)
		t.Assert(result["id"].Int(), 3)
	})
	gtest.C(t, func(t *gtest.T) {
		result, err := db.Model(table).WherePri("id=?", g.Slice{3}).One()
		t.AssertNil(err)
		t.AssertGT(len(result), 0)
		t.Assert(result["id"].Int(), 3)
	})
	gtest.C(t, func(t *gtest.T) {
		result, err := db.Model(table).WherePri("id", 3).One()
		t.AssertNil(err)
		t.AssertGT(len(result), 0)
		t.Assert(result["id"].Int(), 3)
	})
	gtest.C(t, func(t *gtest.T) {
		result, err := db.Model(table).WherePri("id", 3).WherePri("nickname", "name_3").One()
		t.AssertNil(err)
		t.Assert(result["id"].Int(), 3)
	})
	gtest.C(t, func(t *gtest.T) {
		result, err := db.Model(table).WherePri("id", 3).Where("nickname", "name_3").One()
		t.AssertNil(err)
		t.Assert(result["id"].Int(), 3)
	})
	gtest.C(t, func(t *gtest.T) {
		result, err := db.Model(table).WherePri("id", 30).WhereOr("nickname", "name_3").One()
		t.AssertNil(err)
		t.Assert(result["id"].Int(), 3)
	})
	gtest.C(t, func(t *gtest.T) {
		result, err := db.Model(table).WherePri("id", 30).WhereOr("nickname", "name_3").Where("id>?", 1).One()
		t.AssertNil(err)
		t.Assert(result["id"].Int(), 3)
	})
	gtest.C(t, func(t *gtest.T) {
		result, err := db.Model(table).WherePri("id", 30).WhereOr("nickname", "name_3").Where("id>", 1).One()
		t.AssertNil(err)
		t.Assert(result["id"].Int(), 3)
	})
	// slice
	gtest.C(t, func(t *gtest.T) {
		result, err := db.Model(table).WherePri("id=? AND nickname=?", g.Slice{3, "name_3"}...).One()
		t.AssertNil(err)
		t.Assert(result["id"].Int(), 3)
	})
	gtest.C(t, func(t *gtest.T) {
		result, err := db.Model(table).WherePri("id=? AND nickname=?", g.Slice{3, "name_3"}).One()
		t.AssertNil(err)
		t.Assert(result["id"].Int(), 3)
	})
	gtest.C(t, func(t *gtest.T) {
		result, err := db.Model(table).WherePri("passport like ? and nickname like ?", g.Slice{"user_3", "name_3"}).One()
		t.AssertNil(err)
		t.Assert(result["id"].Int(), 3)
	})
	// map
	gtest.C(t, func(t *gtest.T) {
		result, err := db.Model(table).WherePri(g.Map{"id": 3, "nickname": "name_3"}).One()
		t.AssertNil(err)
		t.Assert(result["id"].Int(), 3)
	})
	// map key operator
	gtest.C(t, func(t *gtest.T) {
		result, err := db.Model(table).WherePri(g.Map{"id>": 1, "id<": 3}).One()
		t.AssertNil(err)
		t.Assert(result["id"].Int(), 2)
	})

	// gmap.Map
	gtest.C(t, func(t *gtest.T) {
		result, err := db.Model(table).WherePri(gmap.NewFrom(g.MapAnyAny{"id": 3, "nickname": "name_3"})).One()
		t.AssertNil(err)
		t.Assert(result["id"].Int(), 3)
	})
	// gmap.Map key operator
	gtest.C(t, func(t *gtest.T) {
		result, err := db.Model(table).WherePri(gmap.NewFrom(g.MapAnyAny{"id>": 1, "id<": 3})).One()
		t.AssertNil(err)
		t.Assert(result["id"].Int(), 2)
	})

	// list map
	gtest.C(t, func(t *gtest.T) {
		result, err := db.Model(table).WherePri(gmap.NewListMapFrom(g.MapAnyAny{"id": 3, "nickname": "name_3"})).One()
		t.AssertNil(err)
		t.Assert(result["id"].Int(), 3)
	})
	// list map key operator
	gtest.C(t, func(t *gtest.T) {
		result, err := db.Model(table).WherePri(gmap.NewListMapFrom(g.MapAnyAny{"id>": 1, "id<": 3})).One()
		t.AssertNil(err)
		t.Assert(result["id"].Int(), 2)
	})

	// tree map
	gtest.C(t, func(t *gtest.T) {
		result, err := db.Model(table).WherePri(gmap.NewTreeMapFrom(gutil.ComparatorString, g.MapAnyAny{"id": 3, "nickname": "name_3"})).One()
		t.AssertNil(err)
		t.Assert(result["id"].Int(), 3)
	})
	// tree map key operator
	gtest.C(t, func(t *gtest.T) {
		result, err := db.Model(table).WherePri(gmap.NewTreeMapFrom(gutil.ComparatorString, g.MapAnyAny{"id>": 1, "id<": 3})).One()
		t.AssertNil(err)
		t.Assert(result["id"].Int(), 2)
	})

	// complicated where 1
	gtest.C(t, func(t *gtest.T) {
		// db.SetDebug(true)
		conditions := g.Map{
			"nickname like ?":    "%name%",
			"id between ? and ?": g.Slice{1, 3},
			"id > 0":             nil,
			"create_time > 0":    nil,
			"id":                 g.Slice{1, 2, 3},
		}
		result, err := db.Model(table).WherePri(conditions).Order("id asc").All()
		t.AssertNil(err)
		t.Assert(len(result), 3)
		t.Assert(result[0]["id"].Int(), 1)
	})
	// complicated where 2
	gtest.C(t, func(t *gtest.T) {
		// db.SetDebug(true)
		conditions := g.Map{
			"nickname like ?":    "%name%",
			"id between ? and ?": g.Slice{1, 3},
			"id >= ?":            1,
			"create_time > ?":    0,
			"id in(?)":           g.Slice{1, 2, 3},
		}
		result, err := db.Model(table).WherePri(conditions).Order("id asc").All()
		t.AssertNil(err)
		t.Assert(len(result), 3)
		t.Assert(result[0]["id"].Int(), 1)
	})
	// struct
	gtest.C(t, func(t *gtest.T) {
		type User struct {
			Id       int    `json:"id"`
			Nickname string `gconv:"nickname"`
		}
		result, err := db.Model(table).WherePri(User{3, "name_3"}).One()
		t.AssertNil(err)
		t.Assert(result["id"].Int(), 3)

		result, err = db.Model(table).WherePri(&User{3, "name_3"}).One()
		t.AssertNil(err)
		t.Assert(result["id"].Int(), 3)
	})
	// slice single
	gtest.C(t, func(t *gtest.T) {
		result, err := db.Model(table).WherePri("id IN(?)", g.Slice{1, 3}).Order("id ASC").All()
		t.AssertNil(err)
		t.Assert(len(result), 2)
		t.Assert(result[0]["id"].Int(), 1)
		t.Assert(result[1]["id"].Int(), 3)
	})
	// slice + string
	gtest.C(t, func(t *gtest.T) {
		result, err := db.Model(table).WherePri("nickname=? AND id IN(?)", "name_3", g.Slice{1, 3}).Order("id ASC").All()
		t.AssertNil(err)
		t.Assert(len(result), 1)
		t.Assert(result[0]["id"].Int(), 3)
	})
	// slice + map
	gtest.C(t, func(t *gtest.T) {
		result, err := db.Model(table).WherePri(g.Map{
			"id":       g.Slice{1, 3},
			"nickname": "name_3",
		}).Order("id ASC").All()
		t.AssertNil(err)
		t.Assert(len(result), 1)
		t.Assert(result[0]["id"].Int(), 3)
	})
	// slice + struct
	gtest.C(t, func(t *gtest.T) {
		type User struct {
			Ids      []int  `json:"id"`
			Nickname string `gconv:"nickname"`
		}
		result, err := db.Model(table).WherePri(User{
			Ids:      []int{1, 3},
			Nickname: "name_3",
		}).Order("id ASC").All()
		t.AssertNil(err)
		t.Assert(len(result), 1)
		t.Assert(result[0]["id"].Int(), 3)
	})
}

func Test_Model_Delete(t *testing.T) {
	table := createInitTable()
	defer dropTable(table)

	// DELETE...LIMIT
	gtest.C(t, func(t *gtest.T) {
		result, err := db.Model(table).Where(1).Limit(2).Delete()
		t.AssertNil(err)
		n, _ := result.RowsAffected()
		t.Assert(n, 2)
	})

	gtest.C(t, func(t *gtest.T) {
		result, err := db.Model(table).Where(1).Delete()
		t.AssertNil(err)
		n, _ := result.RowsAffected()
		t.Assert(n, TableSize-2)
	})
}

func Test_Model_Offset(t *testing.T) {
	table := createInitTable()
	defer dropTable(table)
	gtest.C(t, func(t *gtest.T) {
		result, err := db.Model(table).Limit(2).Offset(5).Order("id").All()
		t.AssertNil(err)
		t.Assert(len(result), 2)
		t.Assert(result[0]["id"], 6)
		t.Assert(result[1]["id"], 7)
	})
}

func Test_Model_Page(t *testing.T) {
	table := createInitTable()
	defer dropTable(table)
	gtest.C(t, func(t *gtest.T) {
		result, err := db.Model(table).Page(3, 3).Order("id").All()
		t.AssertNil(err)
		t.Assert(len(result), 3)
		t.Assert(result[0]["id"], 7)
		t.Assert(result[1]["id"], 8)
	})
	gtest.C(t, func(t *gtest.T) {
		model := db.Model(table).Safe().Order("id")
		all, err := model.Page(3, 3).All()
		count, err := model.Count()
		t.AssertNil(err)
		t.Assert(len(all), 3)
		t.Assert(all[0]["id"], "7")
		t.Assert(count, int64(TableSize))
	})
}

func Test_Model_Option_Map(t *testing.T) {
	// Insert
	gtest.C(t, func(t *gtest.T) {
		table := createTable()
		defer dropTable(table)
		r, err := db.Model(table).Fields("id, passport").Data(g.Map{
			"id":       1,
			"passport": "1",
			"password": "1",
			"nickname": "1",
		}).Insert()
		t.AssertNil(err)
		n, _ := r.RowsAffected()
		t.Assert(n, 1)
		one, err := db.Model(table).Where("id", 1).One()
		t.AssertNil(err)
		t.AssertNE(one["password"].String(), "1")
		t.AssertNE(one["nickname"].String(), "1")
		t.Assert(one["passport"].String(), "1")
	})
	gtest.C(t, func(t *gtest.T) {
		table := createTable()
		defer dropTable(table)
		r, err := db.Model(table).OmitEmptyData().Data(g.Map{
			"id":       1,
			"passport": 0,
			"password": 0,
			"nickname": "1",
		}).Insert()
		t.AssertNil(err)
		n, _ := r.RowsAffected()
		t.Assert(n, 1)
		one, err := db.Model(table).Where("id", 1).One()
		t.AssertNil(err)
		t.AssertNE(one["passport"].String(), "0")
		t.AssertNE(one["password"].String(), "0")
		t.Assert(one["nickname"].String(), "1")
	})

	// Replace
	gtest.C(t, func(t *gtest.T) {
		table := createInitTable()
		defer dropTable(table)
		_, err := db.Model(table).OmitEmptyData().Data(g.Map{
			"id":       1,
			"passport": 0,
			"password": 0,
			"nickname": "1",
		}).Replace()
		t.AssertNil(err)
		one, err := db.Model(table).Where("id", 1).One()
		t.AssertNil(err)
		t.AssertNE(one["passport"].String(), "0")
		t.AssertNE(one["password"].String(), "0")
		t.Assert(one["nickname"].String(), "1")
	})

	// Save
	gtest.C(t, func(t *gtest.T) {
		table := createTable()
		defer dropTable(table)
		r, err := db.Model(table).Fields("id, passport").Data(g.Map{
			"id":       1,
			"passport": "1",
			"password": "1",
			"nickname": "1",
		}).Save()
		t.AssertNil(err)
		n, _ := r.RowsAffected()
		t.Assert(n, 1)
		one, err := db.Model(table).Where("id", 1).One()
		t.AssertNil(err)
		t.AssertNE(one["password"].String(), "1")
		t.AssertNE(one["nickname"].String(), "1")
		t.Assert(one["passport"].String(), "1")
	})
	gtest.C(t, func(t *gtest.T) {
		table := createTable()
		defer dropTable(table)
		_, err := db.Model(table).OmitEmptyData().Data(g.Map{
			"id":       1,
			"passport": 0,
			"password": 0,
			"nickname": "1",
		}).Save()
		t.AssertNil(err)
		one, err := db.Model(table).Where("id", 1).One()
		t.AssertNil(err)
		t.AssertNE(one["passport"].String(), "0")
		t.AssertNE(one["password"].String(), "0")
		t.Assert(one["nickname"].String(), "1")

		_, err = db.Model(table).Data(g.Map{
			"id":       1,
			"passport": 0,
			"password": 0,
			"nickname": "1",
		}).Save()
		t.AssertNil(err)
		one, err = db.Model(table).Where("id", 1).One()
		t.AssertNil(err)
		t.Assert(one["passport"].String(), "0")
		t.Assert(one["password"].String(), "0")
		t.Assert(one["nickname"].String(), "1")
	})

	// Update
	gtest.C(t, func(t *gtest.T) {
		table := createInitTable()
		defer dropTable(table)

		r, err := db.Model(table).Data(g.Map{"nickname": ""}).Where("id", 1).Update()
		t.AssertNil(err)
		n, _ := r.RowsAffected()
		t.Assert(n, 1)

		_, err = db.Model(table).OmitEmptyData().Data(g.Map{"nickname": ""}).Where("id", 2).Update()
		t.AssertNE(err, nil)

		r, err = db.Model(table).OmitEmpty().Data(g.Map{"nickname": "", "password": "123"}).Where("id", 3).Update()
		t.AssertNil(err)
		n, _ = r.RowsAffected()
		t.Assert(n, 1)

		_, err = db.Model(table).OmitEmpty().Fields("nickname").Data(g.Map{"nickname": "", "password": "123"}).Where("id", 4).Update()
		t.AssertNE(err, nil)

		r, err = db.Model(table).OmitEmpty().
			Fields("password").Data(g.Map{
			"nickname": "",
			"passport": "123",
			"password": "456",
		}).Where("id", 5).Update()
		t.AssertNil(err)
		n, _ = r.RowsAffected()
		t.Assert(n, 1)

		one, err := db.Model(table).Where("id", 5).One()
		t.AssertNil(err)
		t.Assert(one["password"], "456")
		t.AssertNE(one["passport"].String(), "")
		t.AssertNE(one["passport"].String(), "123")
	})
}

func Test_Model_Option_List(t *testing.T) {
	gtest.C(t, func(t *gtest.T) {
		table := createTable()
		defer dropTable(table)
		r, err := db.Model(table).Fields("id, password").Data(g.List{
			g.Map{
				"id":       1,
				"passport": "1",
				"password": "1",
				"nickname": "1",
			},
			g.Map{
				"id":       2,
				"passport": "2",
				"password": "2",
				"nickname": "2",
			},
		}).Save()
		t.AssertNil(err)
		n, _ := r.RowsAffected()
		t.Assert(n, 2)
		list, err := db.Model(table).Order("id asc").All()
		t.AssertNil(err)
		t.Assert(len(list), 2)
		t.Assert(list[0]["id"].String(), "1")
		t.Assert(list[0]["nickname"].String(), "")
		t.Assert(list[0]["passport"].String(), "")
		t.Assert(list[0]["password"].String(), "1")

		t.Assert(list[1]["id"].String(), "2")
		t.Assert(list[1]["nickname"].String(), "")
		t.Assert(list[1]["passport"].String(), "")
		t.Assert(list[1]["password"].String(), "2")
	})

	gtest.C(t, func(t *gtest.T) {
		table := createTable()
		defer dropTable(table)
		r, err := db.Model(table).OmitEmpty().Fields("id, password").Data(g.List{
			g.Map{
				"id":       1,
				"passport": "1",
				"password": 0,
				"nickname": "1",
			},
			g.Map{
				"id":       2,
				"passport": "2",
				"password": "2",
				"nickname": "2",
			},
		}).Save()
		t.AssertNil(err)
		n, _ := r.RowsAffected()
		t.Assert(n, 2)
		list, err := db.Model(table).Order("id asc").All()
		t.AssertNil(err)
		t.Assert(len(list), 2)
		t.Assert(list[0]["id"].String(), "1")
		t.Assert(list[0]["nickname"].String(), "")
		t.Assert(list[0]["passport"].String(), "")
		t.Assert(list[0]["password"].String(), "0")

		t.Assert(list[1]["id"].String(), "2")
		t.Assert(list[1]["nickname"].String(), "")
		t.Assert(list[1]["passport"].String(), "")
		t.Assert(list[1]["password"].String(), "2")
	})
}

func Test_Model_OmitEmpty(t *testing.T) {
	table := fmt.Sprintf(`table_%s`, gtime.TimestampNanoStr())
	if _, err := db.Exec(ctx, fmt.Sprintf(`
    CREATE TABLE IF NOT EXISTS %s (
        id int(10) unsigned NOT NULL AUTO_INCREMENT,
        name varchar(45) NOT NULL,
        PRIMARY KEY (id)
    ) ENGINE=InnoDB DEFAULT CHARSET=utf8;
    `, table)); err != nil {
		gtest.Error(err)
	}
	defer dropTable(table)

	gtest.C(t, func(t *gtest.T) {
		_, err := db.Model(table).OmitEmpty().Data(g.Map{
			"id":   1,
			"name": "",
		}).Save()
		t.AssertNE(err, nil)
	})
	gtest.C(t, func(t *gtest.T) {
		_, err := db.Model(table).OmitEmptyData().Data(g.Map{
			"id":   1,
			"name": "",
		}).Save()
		t.AssertNE(err, nil)
	})
	gtest.C(t, func(t *gtest.T) {
		_, err := db.Model(table).OmitEmptyWhere().Data(g.Map{
			"id":   1,
			"name": "",
		}).Save()
		t.AssertNil(err)
	})
}

func Test_Model_OmitNil(t *testing.T) {
	table := fmt.Sprintf(`table_%s`, gtime.TimestampNanoStr())
	if _, err := db.Exec(ctx, fmt.Sprintf(`
    CREATE TABLE IF NOT EXISTS %s (
        id int(10) unsigned NOT NULL AUTO_INCREMENT,
        name varchar(45) NOT NULL,
        PRIMARY KEY (id)
    ) ENGINE=InnoDB DEFAULT CHARSET=utf8;
    `, table)); err != nil {
		gtest.Error(err)
	}
	defer dropTable(table)

	gtest.C(t, func(t *gtest.T) {
		_, err := db.Model(table).OmitNil().Data(g.Map{
			"id":   1,
			"name": nil,
		}).Save()
		t.AssertNE(err, nil)
	})
	gtest.C(t, func(t *gtest.T) {
		_, err := db.Model(table).OmitNil().Data(g.Map{
			"id":   1,
			"name": "",
		}).Save()
		t.AssertNil(err)
	})
	gtest.C(t, func(t *gtest.T) {
		_, err := db.Model(table).OmitNilWhere().Data(g.Map{
			"id":   1,
			"name": "",
		}).Save()
		t.AssertNil(err)
	})
}

func Test_Model_Option_Where(t *testing.T) {
	gtest.C(t, func(t *gtest.T) {
		table := createInitTable()
		defer dropTable(table)
		r, err := db.Model(table).OmitEmpty().Data("nickname", 1).Where(g.Map{"id": 0, "passport": ""}).Where(1).Update()
		t.AssertNil(err)
		n, _ := r.RowsAffected()
		t.Assert(n, TableSize)
	})

	gtest.C(t, func(t *gtest.T) {
		table := createInitTable()
		defer dropTable(table)
		r, err := db.Model(table).OmitEmpty().Data("nickname", 1).Where(g.Map{"id": 1, "passport": ""}).Update()
		t.AssertNil(err)
		n, _ := r.RowsAffected()
		t.Assert(n, 1)

		v, err := db.Model(table).Where("id", 1).Fields("nickname").Value()
		t.AssertNil(err)
		t.Assert(v.String(), "1")
	})
}

func Test_Model_Where_MultiSliceArguments(t *testing.T) {
	table := createInitTable()
	defer dropTable(table)
	gtest.C(t, func(t *gtest.T) {
		r, err := db.Model(table).Where(g.Map{
			"id":       g.Slice{1, 2, 3, 4},
			"passport": g.Slice{"user_2", "user_3", "user_4"},
			"nickname": g.Slice{"name_2", "name_4"},
			"id >= 4":  nil,
		}).All()
		t.AssertNil(err)
		t.Assert(len(r), 1)
		t.Assert(r[0]["id"], 4)
	})

	gtest.C(t, func(t *gtest.T) {
		result, err := db.Model(table).Where(g.Map{
			"id":       g.Slice{1, 2, 3},
			"passport": g.Slice{"user_2", "user_3"},
		}).WhereOr("nickname=?", g.Slice{"name_4"}).Where("id", 3).One()
		t.AssertNil(err)
		t.AssertGT(len(result), 0)
		t.Assert(result["id"].Int(), 2)
	})
}

func Test_Model_FieldsEx(t *testing.T) {
	table := createInitTable()
	defer dropTable(table)
	// Select.
	gtest.C(t, func(t *gtest.T) {
		r, err := db.Model(table).FieldsEx("create_time, id").Where("id in (?)", g.Slice{1, 2}).Order("id asc").All()
		t.AssertNil(err)
		t.Assert(len(r), 2)
		t.Assert(len(r[0]), 4)
		t.Assert(r[0]["id"], "")
		t.Assert(r[0]["passport"], "user_1")
		t.Assert(r[0]["password"], "pass_1")
		t.Assert(r[0]["nickname"], "name_1")
		t.Assert(r[0]["create_time"], "")
		t.Assert(r[1]["id"], "")
		t.Assert(r[1]["passport"], "user_2")
		t.Assert(r[1]["password"], "pass_2")
		t.Assert(r[1]["nickname"], "name_2")
		t.Assert(r[1]["create_time"], "")
	})
	// Update.
	gtest.C(t, func(t *gtest.T) {
		r, err := db.Model(table).FieldsEx("password").Data(g.Map{"nickname": "123", "password": "456"}).Where("id", 3).Update()
		t.AssertNil(err)
		n, _ := r.RowsAffected()
		t.Assert(n, 1)

		one, err := db.Model(table).Where("id", 3).One()
		t.AssertNil(err)
		t.Assert(one["nickname"], "123")
		t.AssertNE(one["password"], "456")
	})
}

func Test_Model_FieldsEx_WithReservedWords(t *testing.T) {
	gtest.C(t, func(t *gtest.T) {
		var (
			table      = "fieldsex_test_table"
			sqlTpcPath = gtest.DataPath("reservedwords_table_tpl.sql")
			sqlContent = gfile.GetContents(sqlTpcPath)
		)
		t.AssertNE(sqlContent, "")
		if _, err := db.Exec(ctx, fmt.Sprintf(sqlContent, table)); err != nil {
			t.AssertNil(err)
		}
		defer dropTable(table)
		_, err := db.Model(table).FieldsEx("content").One()
		t.AssertNil(err)
	})
}

func Test_Model_Prefix(t *testing.T) {
	db := dbPrefix
	table := fmt.Sprintf(`%s_%d`, TableName, gtime.TimestampNano())
	createInitTableWithDb(db, TableNamePrefix1+table)
	defer dropTable(TableNamePrefix1 + table)
	// Select.
	gtest.C(t, func(t *gtest.T) {
		r, err := db.Model(table).Where("id in (?)", g.Slice{1, 2}).Order("id asc").All()
		t.AssertNil(err)
		t.Assert(len(r), 2)
		t.Assert(r[0]["id"], "1")
		t.Assert(r[1]["id"], "2")
	})
	// Select with alias.
	gtest.C(t, func(t *gtest.T) {
		r, err := db.Model(table+" as u").Where("u.id in (?)", g.Slice{1, 2}).Order("u.id asc").All()
		t.AssertNil(err)
		t.Assert(len(r), 2)
		t.Assert(r[0]["id"], "1")
		t.Assert(r[1]["id"], "2")
	})
	// Select with alias to struct.
	gtest.C(t, func(t *gtest.T) {
		type User struct {
			Id       int
			Passport string
			Password string
			NickName string
		}
		var users []User
		err := db.Model(table+" u").Where("u.id in (?)", g.Slice{1, 5}).Order("u.id asc").Scan(&users)
		t.AssertNil(err)
		t.Assert(len(users), 2)
		t.Assert(users[0].Id, 1)
		t.Assert(users[1].Id, 5)
	})
	// Select with alias and join statement.
	gtest.C(t, func(t *gtest.T) {
		r, err := db.Model(table+" as u1").LeftJoin(table+" as u2", "u2.id=u1.id").Where("u1.id in (?)", g.Slice{1, 2}).Order("u1.id asc").All()
		t.AssertNil(err)
		t.Assert(len(r), 2)
		t.Assert(r[0]["id"], "1")
		t.Assert(r[1]["id"], "2")
	})
	gtest.C(t, func(t *gtest.T) {
		r, err := db.Model(table).As("u1").LeftJoin(table+" as u2", "u2.id=u1.id").Where("u1.id in (?)", g.Slice{1, 2}).Order("u1.id asc").All()
		t.AssertNil(err)
		t.Assert(len(r), 2)
		t.Assert(r[0]["id"], "1")
		t.Assert(r[1]["id"], "2")
	})
}

func Test_Model_Schema1(t *testing.T) {
	// db.SetDebug(true)

	db = db.Schema(TestSchema1)
	table := fmt.Sprintf(`%s_%s`, TableName, gtime.TimestampNanoStr())
	createInitTableWithDb(db, table)
	db = db.Schema(TestSchema2)
	createInitTableWithDb(db, table)
	defer func() {
		db = db.Schema(TestSchema1)
		dropTableWithDb(db, table)
		db = db.Schema(TestSchema2)
		dropTableWithDb(db, table)
		db = db.Schema(TestSchema1)
	}()
	// Method.
	gtest.C(t, func(t *gtest.T) {
		db = db.Schema(TestSchema1)
		r, err := db.Model(table).Update(g.Map{"nickname": "name_100"}, "id=1")
		t.AssertNil(err)
		n, _ := r.RowsAffected()
		t.Assert(n, 1)

		v, err := db.Model(table).Value("nickname", "id=1")
		t.AssertNil(err)
		t.Assert(v.String(), "name_100")

		db = db.Schema(TestSchema2)
		v, err = db.Model(table).Value("nickname", "id=1")
		t.AssertNil(err)
		t.Assert(v.String(), "name_1")
	})
	// Model.
	gtest.C(t, func(t *gtest.T) {
		v, err := db.Model(table).Schema(TestSchema1).Value("nickname", "id=2")
		t.AssertNil(err)
		t.Assert(v.String(), "name_2")

		r, err := db.Model(table).Schema(TestSchema1).Update(g.Map{"nickname": "name_200"}, "id=2")
		t.AssertNil(err)
		n, _ := r.RowsAffected()
		t.Assert(n, 1)

		v, err = db.Model(table).Schema(TestSchema1).Value("nickname", "id=2")
		t.AssertNil(err)
		t.Assert(v.String(), "name_200")

		v, err = db.Model(table).Schema(TestSchema2).Value("nickname", "id=2")
		t.AssertNil(err)
		t.Assert(v.String(), "name_2")

		v, err = db.Model(table).Schema(TestSchema1).Value("nickname", "id=2")
		t.AssertNil(err)
		t.Assert(v.String(), "name_200")
	})
	// Model.
	gtest.C(t, func(t *gtest.T) {
		i := 1000
		_, err := db.Model(table).Schema(TestSchema1).Insert(g.Map{
			"id":               i,
			"passport":         fmt.Sprintf(`user_%d`, i),
			"password":         fmt.Sprintf(`pass_%d`, i),
			"nickname":         fmt.Sprintf(`name_%d`, i),
			"create_time":      gtime.NewFromStr("2018-10-24 10:00:00").String(),
			"none-exist-field": 1,
		})
		t.AssertNil(err)

		v, err := db.Model(table).Schema(TestSchema1).Value("nickname", "id=?", i)
		t.AssertNil(err)
		t.Assert(v.String(), "name_1000")

		v, err = db.Model(table).Schema(TestSchema2).Value("nickname", "id=?", i)
		t.AssertNil(err)
		t.Assert(v.String(), "")
	})
}

func Test_Model_Schema2(t *testing.T) {
	// db.SetDebug(true)

	db = db.Schema(TestSchema1)
	table := fmt.Sprintf(`%s_%s`, TableName, gtime.TimestampNanoStr())
	createInitTableWithDb(db, table)
	db = db.Schema(TestSchema2)
	createInitTableWithDb(db, table)
	defer func() {
		db = db.Schema(TestSchema1)
		dropTableWithDb(db, table)
		db = db.Schema(TestSchema2)
		dropTableWithDb(db, table)

		db = db.Schema(TestSchema1)
	}()
	// Schema.
	gtest.C(t, func(t *gtest.T) {
		v, err := db.Schema(TestSchema1).Model(table).Value("nickname", "id=2")
		t.AssertNil(err)
		t.Assert(v.String(), "name_2")

		r, err := db.Schema(TestSchema1).Model(table).Update(g.Map{"nickname": "name_200"}, "id=2")
		t.AssertNil(err)
		n, _ := r.RowsAffected()
		t.Assert(n, 1)

		v, err = db.Schema(TestSchema1).Model(table).Value("nickname", "id=2")
		t.AssertNil(err)
		t.Assert(v.String(), "name_200")

		v, err = db.Schema(TestSchema2).Model(table).Value("nickname", "id=2")
		t.AssertNil(err)
		t.Assert(v.String(), "name_2")

		v, err = db.Schema(TestSchema1).Model(table).Value("nickname", "id=2")
		t.AssertNil(err)
		t.Assert(v.String(), "name_200")
	})
	// Schema.
	gtest.C(t, func(t *gtest.T) {
		i := 1000
		_, err := db.Schema(TestSchema1).Model(table).Insert(g.Map{
			"id":               i,
			"passport":         fmt.Sprintf(`user_%d`, i),
			"password":         fmt.Sprintf(`pass_%d`, i),
			"nickname":         fmt.Sprintf(`name_%d`, i),
			"create_time":      gtime.NewFromStr("2018-10-24 10:00:00").String(),
			"none-exist-field": 1,
		})
		t.AssertNil(err)

		v, err := db.Schema(TestSchema1).Model(table).Value("nickname", "id=?", i)
		t.AssertNil(err)
		t.Assert(v.String(), "name_1000")

		v, err = db.Schema(TestSchema2).Model(table).Value("nickname", "id=?", i)
		t.AssertNil(err)
		t.Assert(v.String(), "")
	})
}

func Test_Model_FieldsExStruct(t *testing.T) {
	table := createTable()
	defer dropTable(table)
	gtest.C(t, func(t *gtest.T) {
		type User struct {
			Id       int    `orm:"id"       json:"id"`
			Passport string `orm:"password" json:"pass_port"`
			Password string `orm:"password" json:"password"`
			NickName string `orm:"nickname" json:"nick__name"`
		}
		user := &User{
			Id:       1,
			Passport: "111",
			Password: "222",
			NickName: "333",
		}
		r, err := db.Model(table).FieldsEx("create_time, password").OmitEmpty().Data(user).Insert()
		t.AssertNil(err)
		n, err := r.RowsAffected()
		t.AssertNil(err)
		t.Assert(n, 1)
	})
	gtest.C(t, func(t *gtest.T) {
		type User struct {
			Id       int    `orm:"id"       json:"id"`
			Passport string `orm:"password" json:"pass_port"`
			Password string `orm:"password" json:"password"`
			NickName string `orm:"nickname" json:"nick__name"`
		}
		users := make([]*User, 0)
		for i := 100; i < 110; i++ {
			users = append(users, &User{
				Id:       i,
				Passport: fmt.Sprintf(`passport_%d`, i),
				Password: fmt.Sprintf(`password_%d`, i),
				NickName: fmt.Sprintf(`nickname_%d`, i),
			})
		}
		r, err := db.Model(table).FieldsEx("create_time, password").
			OmitEmpty().
			Batch(2).
			Data(users).
			Insert()
		t.AssertNil(err)
		n, err := r.RowsAffected()
		t.AssertNil(err)
		t.Assert(n, 10)
	})
}

func Test_Model_OmitEmpty_Time(t *testing.T) {
	table := createInitTable()
	defer dropTable(table)
	gtest.C(t, func(t *gtest.T) {
		type User struct {
			Id       int       `orm:"id"       json:"id"`
			Passport string    `orm:"password" json:"pass_port"`
			Password string    `orm:"password" json:"password"`
			Time     time.Time `orm:"create_time" `
		}
		user := &User{
			Id:       1,
			Passport: "111",
			Password: "222",
			Time:     time.Time{},
		}
		r, err := db.Model(table).OmitEmpty().Data(user).WherePri(1).Update()
		t.AssertNil(err)
		n, err := r.RowsAffected()
		t.AssertNil(err)
		t.Assert(n, 1)
	})
}

func Test_Result_Chunk(t *testing.T) {
	table := createInitTable()
	defer dropTable(table)
	gtest.C(t, func(t *gtest.T) {
		r, err := db.Model(table).Order("id asc").All()
		t.AssertNil(err)
		chunks := r.Chunk(3)
		t.Assert(len(chunks), 4)
		t.Assert(chunks[0][0]["id"].Int(), 1)
		t.Assert(chunks[1][0]["id"].Int(), 4)
		t.Assert(chunks[2][0]["id"].Int(), 7)
		t.Assert(chunks[3][0]["id"].Int(), 10)
	})
}

func Test_Model_DryRun(t *testing.T) {
	table := createInitTable()
	defer dropTable(table)
	db.SetDryRun(true)
	defer db.SetDryRun(false)

	gtest.C(t, func(t *gtest.T) {
		one, err := db.Model(table).WherePri(1).One()
		t.AssertNil(err)
		t.Assert(one["id"], 1)
	})
	gtest.C(t, func(t *gtest.T) {
		r, err := db.Model(table).Data("passport", "port_1").WherePri(1).Update()
		t.AssertNil(err)
		n, err := r.RowsAffected()
		t.AssertNil(err)
		t.Assert(n, 0)
	})
}

func Test_Model_Join_SubQuery(t *testing.T) {
	table := createInitTable()
	defer dropTable(table)
	gtest.C(t, func(t *gtest.T) {
		subQuery := fmt.Sprintf("select * from `%s`", table)
		r, err := db.Model(table, "t1").Fields("t2.id").LeftJoin(subQuery, "t2", "t2.id=t1.id").Array()
		t.AssertNil(err)
		t.Assert(len(r), TableSize)
		t.Assert(r[0], "1")
		t.Assert(r[TableSize-1], TableSize)
	})
}

func Test_Model_Cache(t *testing.T) {
	table := createInitTable()
	defer dropTable(table)

	gtest.C(t, func(t *gtest.T) {
		one, err := db.Model(table).Cache(gdb.CacheOption{
			Duration: time.Second,
			Name:     "test1",
			Force:    false,
		}).WherePri(1).One()
		t.AssertNil(err)
		t.Assert(one["passport"], "user_1")

		r, err := db.Model(table).Data("passport", "user_100").WherePri(1).Update()
		t.AssertNil(err)
		n, err := r.RowsAffected()
		t.AssertNil(err)
		t.Assert(n, 1)

		one, err = db.Model(table).Cache(gdb.CacheOption{
			Duration: time.Second,
			Name:     "test1",
			Force:    false,
		}).WherePri(1).One()
		t.AssertNil(err)
		t.Assert(one["passport"], "user_1")

		time.Sleep(time.Second * 2)

		one, err = db.Model(table).Cache(gdb.CacheOption{
			Duration: time.Second,
			Name:     "test1",
			Force:    false,
		}).WherePri(1).One()
		t.AssertNil(err)
		t.Assert(one["passport"], "user_100")
	})
	gtest.C(t, func(t *gtest.T) {
		one, err := db.Model(table).Cache(gdb.CacheOption{
			Duration: time.Second,
			Name:     "test2",
			Force:    false,
		}).WherePri(2).One()
		t.AssertNil(err)
		t.Assert(one["passport"], "user_2")

		r, err := db.Model(table).Data("passport", "user_200").Cache(gdb.CacheOption{
			Duration: -1,
			Name:     "test2",
			Force:    false,
		}).WherePri(2).Update()
		t.AssertNil(err)
		n, err := r.RowsAffected()
		t.AssertNil(err)
		t.Assert(n, 1)

		one, err = db.Model(table).Cache(gdb.CacheOption{
			Duration: time.Second,
			Name:     "test2",
			Force:    false,
		}).WherePri(2).One()
		t.AssertNil(err)
		t.Assert(one["passport"], "user_200")
	})
	// transaction.
	gtest.C(t, func(t *gtest.T) {
		// make cache for id 3
		one, err := db.Model(table).Cache(gdb.CacheOption{
			Duration: time.Second,
			Name:     "test3",
			Force:    false,
		}).WherePri(3).One()
		t.AssertNil(err)
		t.Assert(one["passport"], "user_3")

		r, err := db.Model(table).Data("passport", "user_300").Cache(gdb.CacheOption{
			Duration: time.Second,
			Name:     "test3",
			Force:    false,
		}).WherePri(3).Update()
		t.AssertNil(err)
		n, err := r.RowsAffected()
		t.AssertNil(err)
		t.Assert(n, 1)

		err = db.Transaction(context.TODO(), func(ctx context.Context, tx gdb.TX) error {
			one, err := tx.Model(table).Cache(gdb.CacheOption{
				Duration: time.Second,
				Name:     "test3",
				Force:    false,
			}).WherePri(3).One()
			t.AssertNil(err)
			t.Assert(one["passport"], "user_300")
			return nil
		})
		t.AssertNil(err)

		one, err = db.Model(table).Cache(gdb.CacheOption{
			Duration: time.Second,
			Name:     "test3",
			Force:    false,
		}).WherePri(3).One()
		t.AssertNil(err)
		t.Assert(one["passport"], "user_3")
	})
	gtest.C(t, func(t *gtest.T) {
		// make cache for id 4
		one, err := db.Model(table).Cache(gdb.CacheOption{
			Duration: time.Second,
			Name:     "test4",
			Force:    false,
		}).WherePri(4).One()
		t.AssertNil(err)
		t.Assert(one["passport"], "user_4")

		r, err := db.Model(table).Data("passport", "user_400").Cache(gdb.CacheOption{
			Duration: time.Second,
			Name:     "test3",
			Force:    false,
		}).WherePri(4).Update()
		t.AssertNil(err)
		n, err := r.RowsAffected()
		t.AssertNil(err)
		t.Assert(n, 1)

		err = db.Transaction(context.TODO(), func(ctx context.Context, tx gdb.TX) error {
			// Cache feature disabled.
			one, err := tx.Model(table).Cache(gdb.CacheOption{
				Duration: time.Second,
				Name:     "test4",
				Force:    false,
			}).WherePri(4).One()
			t.AssertNil(err)
			t.Assert(one["passport"], "user_400")
			// Update the cache.
			r, err := tx.Model(table).Data("passport", "user_4000").
				Cache(gdb.CacheOption{
					Duration: -1,
					Name:     "test4",
					Force:    false,
				}).WherePri(4).Update()
			t.AssertNil(err)
			n, err := r.RowsAffected()
			t.AssertNil(err)
			t.Assert(n, 1)
			return nil
		})
		t.AssertNil(err)
		// Read from db.
		one, err = db.Model(table).Cache(gdb.CacheOption{
			Duration: time.Second,
			Name:     "test4",
			Force:    false,
		}).WherePri(4).One()
		t.AssertNil(err)
		t.Assert(one["passport"], "user_4000")
	})
}

func Test_Model_Having(t *testing.T) {
	table := createInitTable()
	defer dropTable(table)

	gtest.C(t, func(t *gtest.T) {
		all, err := db.Model(table).Where("id > 1").Having("id > 8").All()
		t.AssertNil(err)
		t.Assert(len(all), 2)
	})
	gtest.C(t, func(t *gtest.T) {
		all, err := db.Model(table).Where("id > 1").Having("id > ?", 8).All()
		t.AssertNil(err)
		t.Assert(len(all), 2)
	})
	gtest.C(t, func(t *gtest.T) {
		all, err := db.Model(table).Where("id > ?", 1).Having("id > ?", 8).All()
		t.AssertNil(err)
		t.Assert(len(all), 2)
	})
	gtest.C(t, func(t *gtest.T) {
		all, err := db.Model(table).Where("id > ?", 1).Having("id", 8).All()
		t.AssertNil(err)
		t.Assert(len(all), 1)
	})
}

func Test_Model_Distinct(t *testing.T) {
	table := createInitTable()
	defer dropTable(table)

	gtest.C(t, func(t *gtest.T) {
		all, err := db.Model(table, "t").Fields("distinct t.id").Where("id > 1").Having("id > 8").All()
		t.AssertNil(err)
		t.Assert(len(all), 2)
	})
	gtest.C(t, func(t *gtest.T) {
		count, err := db.Model(table).Where("id > 1").Distinct().Count()
		t.AssertNil(err)
		t.Assert(count, int64(9))
	})
}

func Test_Model_Min_Max(t *testing.T) {
	table := createInitTable()
	defer dropTable(table)

	gtest.C(t, func(t *gtest.T) {
		value, err := db.Model(table, "t").Fields("min(t.id)").Where("id > 1").Value()
		t.AssertNil(err)
		t.Assert(value.Int(), 2)
	})
	gtest.C(t, func(t *gtest.T) {
		value, err := db.Model(table, "t").Fields("max(t.id)").Where("id > 1").Value()
		t.AssertNil(err)
		t.Assert(value.Int(), 10)
	})
}

func Test_Model_Fields_AutoMapping(t *testing.T) {
	table := createInitTable()
	defer dropTable(table)

	gtest.C(t, func(t *gtest.T) {
		value, err := db.Model(table).Fields("ID").Where("id", 2).Value()
		t.AssertNil(err)
		t.Assert(value.Int(), 2)
	})

	gtest.C(t, func(t *gtest.T) {
		value, err := db.Model(table).Fields("NICK_NAME").Where("id", 2).Value()
		t.AssertNil(err)
		t.Assert(value.String(), "name_2")
	})
	// Map
	gtest.C(t, func(t *gtest.T) {
		one, err := db.Model(table).Fields(g.Map{
			"ID":        1,
			"NICK_NAME": 1,
		}).Where("id", 2).One()
		t.AssertNil(err)
		t.Assert(len(one), 2)
		t.Assert(one["id"], 2)
		t.Assert(one["nickname"], "name_2")
	})
	// Struct
	gtest.C(t, func(t *gtest.T) {
		type T struct {
			ID       int
			NICKNAME int
		}
		one, err := db.Model(table).Fields(&T{
			ID:       0,
			NICKNAME: 0,
		}).Where("id", 2).One()
		t.AssertNil(err)
		t.Assert(len(one), 2)
		t.Assert(one["id"], 2)
		t.Assert(one["nickname"], "name_2")
	})
}

func Test_Model_FieldsEx_AutoMapping(t *testing.T) {
	table := createInitTable()
	defer dropTable(table)

	// "id":          i,
	// "passport":    fmt.Sprintf(`user_%d`, i),
	// "password":    fmt.Sprintf(`pass_%d`, i),
	// "nickname":    fmt.Sprintf(`name_%d`, i),
	// "create_time": gtime.NewFromStr("2018-10-24 10:00:00").String(),

	gtest.C(t, func(t *gtest.T) {
		value, err := db.Model(table).FieldsEx("Passport, Password, NickName, CreateTime").Where("id", 2).Value()
		t.AssertNil(err)
		t.Assert(value.Int(), 2)
	})

	gtest.C(t, func(t *gtest.T) {
		value, err := db.Model(table).FieldsEx("ID, Passport, Password, CreateTime").Where("id", 2).Value()
		t.AssertNil(err)
		t.Assert(value.String(), "name_2")
	})
	// Map
	gtest.C(t, func(t *gtest.T) {
		one, err := db.Model(table).FieldsEx(g.Map{
			"Passport":   1,
			"Password":   1,
			"CreateTime": 1,
		}).Where("id", 2).One()
		t.AssertNil(err)
		t.Assert(len(one), 3)
		t.Assert(one["id"], 2)
		t.Assert(one["nickname"], "name_2")
	})
	// Struct
	gtest.C(t, func(t *gtest.T) {
		type T struct {
			Passport   int
			Password   int
			CreateTime int
		}
		one, err := db.Model(table).FieldsEx(&T{
			Passport:   0,
			Password:   0,
			CreateTime: 0,
		}).Where("id", 2).One()
		t.AssertNil(err)
		t.Assert(len(one), 3)
		t.Assert(one["id"], 2)
		t.Assert(one["nickname"], "name_2")
	})
}

func Test_Model_Fields_Struct(t *testing.T) {
	table := createInitTable()
	defer dropTable(table)

	type A struct {
		Passport string
		Password string
	}
	type B struct {
		A
		NickName string
	}
	gtest.C(t, func(t *gtest.T) {
		one, err := db.Model(table).Fields(A{}).Where("id", 2).One()
		t.AssertNil(err)
		t.Assert(len(one), 2)
		t.Assert(one["passport"], "user_2")
		t.Assert(one["password"], "pass_2")
	})
	gtest.C(t, func(t *gtest.T) {
		one, err := db.Model(table).Fields(&A{}).Where("id", 2).One()
		t.AssertNil(err)
		t.Assert(len(one), 2)
		t.Assert(one["passport"], "user_2")
		t.Assert(one["password"], "pass_2")
	})
	gtest.C(t, func(t *gtest.T) {
		one, err := db.Model(table).Fields(B{}).Where("id", 2).One()
		t.AssertNil(err)
		t.Assert(len(one), 3)
		t.Assert(one["passport"], "user_2")
		t.Assert(one["password"], "pass_2")
		t.Assert(one["nickname"], "name_2")
	})
	gtest.C(t, func(t *gtest.T) {
		one, err := db.Model(table).Fields(&B{}).Where("id", 2).One()
		t.AssertNil(err)
		t.Assert(len(one), 3)
		t.Assert(one["passport"], "user_2")
		t.Assert(one["password"], "pass_2")
		t.Assert(one["nickname"], "name_2")
	})
}

func Test_Model_NullField(t *testing.T) {
	table := createTable()
	defer dropTable(table)

	gtest.C(t, func(t *gtest.T) {
		type User struct {
			Id       int
			Passport *string
		}
		data := g.Map{
			"id":       1,
			"passport": nil,
		}
		result, err := db.Model(table).Data(data).Insert()
		t.AssertNil(err)
		n, _ := result.RowsAffected()
		t.Assert(n, 1)
		one, err := db.Model(table).WherePri(1).One()
		t.AssertNil(err)

		var user *User
		err = one.Struct(&user)
		t.AssertNil(err)
		t.Assert(user.Id, data["id"])
		t.Assert(user.Passport, data["passport"])
	})
}

func Test_Model_Empty_Slice_Argument(t *testing.T) {
	table := createInitTable()
	defer dropTable(table)
	gtest.C(t, func(t *gtest.T) {
		result, err := db.Model(table).Where(`id`, g.Slice{}).All()
		t.AssertNil(err)
		t.Assert(len(result), 0)
	})
	gtest.C(t, func(t *gtest.T) {
		result, err := db.Model(table).Where(`id in(?)`, g.Slice{}).All()
		t.AssertNil(err)
		t.Assert(len(result), 0)
	})
}

func Test_Model_HasTable(t *testing.T) {
	table := createTable()
	defer dropTable(table)

	gtest.C(t, func(t *gtest.T) {
		t.AssertNil(db.GetCore().ClearCacheAll(ctx))
		result, err := db.GetCore().HasTable(table)
		t.Assert(result, true)
		t.AssertNil(err)
	})

	gtest.C(t, func(t *gtest.T) {
		t.AssertNil(db.GetCore().ClearCacheAll(ctx))
		result, err := db.GetCore().HasTable("table12321")
		t.Assert(result, false)
		t.AssertNil(err)
	})
}

func Test_Model_HasField(t *testing.T) {
	table := createTable()
	defer dropTable(table)

	gtest.C(t, func(t *gtest.T) {
		result, err := db.Model(table).HasField("id")
		t.Assert(result, true)
		t.AssertNil(err)
	})

	gtest.C(t, func(t *gtest.T) {
		result, err := db.Model(table).HasField("id123")
		t.Assert(result, false)
		t.AssertNil(err)
	})
}

func createTableForTimeZoneTest() string {
	tableName := "user_" + gtime.Now().TimestampNanoStr()
	if _, err := db.Exec(ctx, fmt.Sprintf(`
	    CREATE TABLE %s (
	        id          int(10) unsigned NOT NULL AUTO_INCREMENT,
	        passport    varchar(45) NULL,
	        password    char(32) NULL,
	        nickname    varchar(45) NULL,
	        created_at timestamp(6) NULL,
 			updated_at timestamp(6) NULL,
			deleted_at timestamp(6) NULL,
	        PRIMARY KEY (id)
	    ) ENGINE=InnoDB DEFAULT CHARSET=utf8;
	    `, tableName,
	)); err != nil {
		gtest.Fatal(err)
	}
	return tableName
}

// https://github.com/gogf/gf/issues/1012
func Test_TimeZoneInsert(t *testing.T) {
	tableName := createTableForTimeZoneTest()
	defer dropTable(tableName)

	tokyoLoc, err := time.LoadLocation("Asia/Tokyo")
	gtest.AssertNil(err)

	CreateTime := "2020-11-22 12:23:45"
	UpdateTime := "2020-11-22 13:23:46"
	DeleteTime := "2020-11-22 14:23:47"
	type User struct {
		Id        int         `json:"id"`
		CreatedAt *gtime.Time `json:"created_at"`
		UpdatedAt gtime.Time  `json:"updated_at"`
		DeletedAt time.Time   `json:"deleted_at"`
	}
	t1, _ := time.ParseInLocation("2006-01-02 15:04:05", CreateTime, tokyoLoc)
	t2, _ := time.ParseInLocation("2006-01-02 15:04:05", UpdateTime, tokyoLoc)
	t3, _ := time.ParseInLocation("2006-01-02 15:04:05", DeleteTime, tokyoLoc)
	u := &User{
		Id:        1,
		CreatedAt: gtime.New(t1.UTC()),
		UpdatedAt: *gtime.New(t2.UTC()),
		DeletedAt: t3.UTC(),
	}

	gtest.C(t, func(t *gtest.T) {
		_, err = db.Model(tableName).Unscoped().Insert(u)
		t.AssertNil(err)
		userEntity := &User{}
		err = db.Model(tableName).Where("id", 1).Unscoped().Scan(&userEntity)
		t.AssertNil(err)
		t.Assert(userEntity.CreatedAt.String(), "2020-11-22 11:23:45")
		t.Assert(userEntity.UpdatedAt.String(), "2020-11-22 12:23:46")
		t.Assert(gtime.NewFromTime(userEntity.DeletedAt).String(), "2020-11-22 13:23:47")
	})
}

func Test_Model_Fields_Map_Struct(t *testing.T) {
	table := createInitTable()
	defer dropTable(table)
	// map
	gtest.C(t, func(t *gtest.T) {
		result, err := db.Model(table).Fields(g.Map{
			"ID":         1,
			"PASSPORT":   1,
			"NONE_EXIST": 1,
		}).Where("id", 1).One()
		t.AssertNil(err)
		t.Assert(len(result), 2)
		t.Assert(result["id"], 1)
		t.Assert(result["passport"], "user_1")
	})
	// struct
	gtest.C(t, func(t *gtest.T) {
		type A struct {
			ID       int
			PASSPORT string
			XXX_TYPE int
		}
		a := A{}
		err := db.Model(table).Fields(a).Where("id", 1).Scan(&a)
		t.AssertNil(err)
		t.Assert(a.ID, 1)
		t.Assert(a.PASSPORT, "user_1")
		t.Assert(a.XXX_TYPE, 0)
	})
	// *struct
	gtest.C(t, func(t *gtest.T) {
		type A struct {
			ID       int
			PASSPORT string
			XXX_TYPE int
		}
		var a *A
		err := db.Model(table).Fields(a).Where("id", 1).Scan(&a)
		t.AssertNil(err)
		t.Assert(a.ID, 1)
		t.Assert(a.PASSPORT, "user_1")
		t.Assert(a.XXX_TYPE, 0)
	})
	// **struct
	gtest.C(t, func(t *gtest.T) {
		type A struct {
			ID       int
			PASSPORT string
			XXX_TYPE int
		}
		var a *A
		err := db.Model(table).Fields(&a).Where("id", 1).Scan(&a)
		t.AssertNil(err)
		t.Assert(a.ID, 1)
		t.Assert(a.PASSPORT, "user_1")
		t.Assert(a.XXX_TYPE, 0)
	})
}

func Test_Model_WhereIn(t *testing.T) {
	table := createInitTable()
	defer dropTable(table)

	gtest.C(t, func(t *gtest.T) {
		result, err := db.Model(table).WhereIn("id", g.Slice{1, 2, 3, 4}).WhereIn("id", g.Slice{3, 4, 5}).OrderAsc("id").All()
		t.AssertNil(err)
		t.Assert(len(result), 2)
		t.Assert(result[0]["id"], 3)
		t.Assert(result[1]["id"], 4)
	})
	gtest.C(t, func(t *gtest.T) {
		result, err := db.Model(table).WhereIn("id", g.Slice{}).OrderAsc("id").All()
		t.AssertNil(err)
		t.Assert(len(result), 0)
	})
	gtest.C(t, func(t *gtest.T) {
		result, err := db.Model(table).OmitEmptyWhere().WhereIn("id", g.Slice{}).OrderAsc("id").All()
		t.AssertNil(err)
		t.Assert(len(result), TableSize)
	})
}

func Test_Model_WhereNotIn(t *testing.T) {
	table := createInitTable()
	defer dropTable(table)

	gtest.C(t, func(t *gtest.T) {
		result, err := db.Model(table).WhereNotIn("id", g.Slice{1, 2, 3, 4}).WhereNotIn("id", g.Slice{3, 4, 5}).OrderAsc("id").All()
		t.AssertNil(err)
		t.Assert(len(result), 5)
		t.Assert(result[0]["id"], 6)
		t.Assert(result[1]["id"], 7)
	})
}

func Test_Model_WhereOrIn(t *testing.T) {
	table := createInitTable()
	defer dropTable(table)

	gtest.C(t, func(t *gtest.T) {
		result, err := db.Model(table).WhereOrIn("id", g.Slice{1, 2, 3, 4}).WhereOrIn("id", g.Slice{3, 4, 5}).OrderAsc("id").All()
		t.AssertNil(err)
		t.Assert(len(result), 5)
		t.Assert(result[0]["id"], 1)
		t.Assert(result[4]["id"], 5)
	})
}

func Test_Model_WhereOrNotIn(t *testing.T) {
	table := createInitTable()
	defer dropTable(table)

	gtest.C(t, func(t *gtest.T) {
		result, err := db.Model(table).WhereOrNotIn("id", g.Slice{1, 2, 3, 4}).WhereOrNotIn("id", g.Slice{3, 4, 5}).OrderAsc("id").All()
		t.AssertNil(err)
		t.Assert(len(result), 8)
		t.Assert(result[0]["id"], 1)
		t.Assert(result[4]["id"], 7)
	})
}

func Test_Model_WhereBetween(t *testing.T) {
	table := createInitTable()
	defer dropTable(table)

	gtest.C(t, func(t *gtest.T) {
		result, err := db.Model(table).WhereBetween("id", 1, 4).WhereBetween("id", 3, 5).OrderAsc("id").All()
		t.AssertNil(err)
		t.Assert(len(result), 2)
		t.Assert(result[0]["id"], 3)
		t.Assert(result[1]["id"], 4)
	})
}

func Test_Model_WhereNotBetween(t *testing.T) {
	table := createInitTable()
	defer dropTable(table)

	gtest.C(t, func(t *gtest.T) {
		result, err := db.Model(table).WhereNotBetween("id", 2, 8).WhereNotBetween("id", 3, 100).OrderAsc("id").All()
		t.AssertNil(err)
		t.Assert(len(result), 1)
		t.Assert(result[0]["id"], 1)
	})
}

func Test_Model_WhereOrBetween(t *testing.T) {
	table := createInitTable()
	defer dropTable(table)

	gtest.C(t, func(t *gtest.T) {
		result, err := db.Model(table).WhereOrBetween("id", 1, 4).WhereOrBetween("id", 3, 5).OrderDesc("id").All()
		t.AssertNil(err)
		t.Assert(len(result), 5)
		t.Assert(result[0]["id"], 5)
		t.Assert(result[4]["id"], 1)
	})
}

func Test_Model_WhereOrNotBetween(t *testing.T) {
	table := createInitTable()
	defer dropTable(table)
	// db.SetDebug(true)
	gtest.C(t, func(t *gtest.T) {
		result, err := db.Model(table).WhereOrNotBetween("id", 1, 4).WhereOrNotBetween("id", 3, 5).OrderDesc("id").All()
		t.AssertNil(err)
		t.Assert(len(result), 8)
		t.Assert(result[0]["id"], 10)
		t.Assert(result[4]["id"], 6)
	})
}

func Test_Model_WhereLike(t *testing.T) {
	table := createInitTable()
	defer dropTable(table)

	gtest.C(t, func(t *gtest.T) {
		result, err := db.Model(table).WhereLike("nickname", "name%").OrderAsc("id").All()
		t.AssertNil(err)
		t.Assert(len(result), TableSize)
		t.Assert(result[0]["id"], 1)
		t.Assert(result[TableSize-1]["id"], TableSize)
	})
}

func Test_Model_WhereNotLike(t *testing.T) {
	table := createInitTable()
	defer dropTable(table)

	gtest.C(t, func(t *gtest.T) {
		result, err := db.Model(table).WhereNotLike("nickname", "name%").OrderAsc("id").All()
		t.AssertNil(err)
		t.Assert(len(result), 0)
	})
}

func Test_Model_WhereOrLike(t *testing.T) {
	table := createInitTable()
	defer dropTable(table)

	gtest.C(t, func(t *gtest.T) {
		result, err := db.Model(table).WhereOrLike("nickname", "namexxx%").WhereOrLike("nickname", "name%").OrderAsc("id").All()
		t.AssertNil(err)
		t.Assert(len(result), TableSize)
		t.Assert(result[0]["id"], 1)
		t.Assert(result[TableSize-1]["id"], TableSize)
	})
}

func Test_Model_WhereOrNotLike(t *testing.T) {
	table := createInitTable()
	defer dropTable(table)

	gtest.C(t, func(t *gtest.T) {
		result, err := db.Model(table).WhereOrNotLike("nickname", "namexxx%").WhereOrNotLike("nickname", "name%").OrderAsc("id").All()
		t.AssertNil(err)
		t.Assert(len(result), TableSize)
		t.Assert(result[0]["id"], 1)
		t.Assert(result[TableSize-1]["id"], TableSize)
	})
}

func Test_Model_WhereNull(t *testing.T) {
	table := createInitTable()
	defer dropTable(table)

	gtest.C(t, func(t *gtest.T) {
		result, err := db.Model(table).WhereNull("nickname").WhereNull("passport").OrderAsc("id").All()
		t.AssertNil(err)
		t.Assert(len(result), 0)
	})
}

func Test_Model_WhereNotNull(t *testing.T) {
	table := createInitTable()
	defer dropTable(table)

	gtest.C(t, func(t *gtest.T) {
		result, err := db.Model(table).WhereNotNull("nickname").WhereNotNull("passport").OrderAsc("id").All()
		t.AssertNil(err)
		t.Assert(len(result), TableSize)
		t.Assert(result[0]["id"], 1)
		t.Assert(result[TableSize-1]["id"], TableSize)
	})
}

func Test_Model_WhereOrNull(t *testing.T) {
	table := createInitTable()
	defer dropTable(table)

	gtest.C(t, func(t *gtest.T) {
		result, err := db.Model(table).WhereOrNull("nickname").WhereOrNull("passport").OrderAsc("id").OrderRandom().All()
		t.AssertNil(err)
		t.Assert(len(result), 0)
	})
}

func Test_Model_WhereOrNotNull(t *testing.T) {
	table := createInitTable()
	defer dropTable(table)

	gtest.C(t, func(t *gtest.T) {
		result, err := db.Model(table).WhereOrNotNull("nickname").WhereOrNotNull("passport").OrderAsc("id").All()
		t.AssertNil(err)
		t.Assert(len(result), TableSize)
		t.Assert(result[0]["id"], 1)
		t.Assert(result[TableSize-1]["id"], TableSize)
	})
}

func Test_Model_WhereLT(t *testing.T) {
	table := createInitTable()
	defer dropTable(table)

	gtest.C(t, func(t *gtest.T) {
		result, err := db.Model(table).WhereLT("id", 3).OrderAsc("id").All()
		t.AssertNil(err)
		t.Assert(len(result), 2)
		t.Assert(result[0]["id"], 1)
	})
}

func Test_Model_WhereLTE(t *testing.T) {
	table := createInitTable()
	defer dropTable(table)

	gtest.C(t, func(t *gtest.T) {
		result, err := db.Model(table).WhereLTE("id", 3).OrderAsc("id").All()
		t.AssertNil(err)
		t.Assert(len(result), 3)
		t.Assert(result[0]["id"], 1)
	})
}

func Test_Model_WhereGT(t *testing.T) {
	table := createInitTable()
	defer dropTable(table)

	gtest.C(t, func(t *gtest.T) {
		result, err := db.Model(table).WhereGT("id", 8).OrderAsc("id").All()
		t.AssertNil(err)
		t.Assert(len(result), 2)
		t.Assert(result[0]["id"], 9)
	})
}

func Test_Model_WhereGTE(t *testing.T) {
	table := createInitTable()
	defer dropTable(table)

	gtest.C(t, func(t *gtest.T) {
		result, err := db.Model(table).WhereGTE("id", 8).OrderAsc("id").All()
		t.AssertNil(err)
		t.Assert(len(result), 3)
		t.Assert(result[0]["id"], 8)
	})
}

func Test_Model_WhereOrLT(t *testing.T) {
	table := createInitTable()
	defer dropTable(table)

	gtest.C(t, func(t *gtest.T) {
		result, err := db.Model(table).WhereLT("id", 3).WhereOrLT("id", 4).OrderAsc("id").All()
		t.AssertNil(err)
		t.Assert(len(result), 3)
		t.Assert(result[0]["id"], 1)
		t.Assert(result[2]["id"], 3)
	})
}

func Test_Model_WhereOrLTE(t *testing.T) {
	table := createInitTable()
	defer dropTable(table)

	gtest.C(t, func(t *gtest.T) {
		result, err := db.Model(table).WhereLTE("id", 3).WhereOrLTE("id", 4).OrderAsc("id").All()
		t.AssertNil(err)
		t.Assert(len(result), 4)
		t.Assert(result[0]["id"], 1)
		t.Assert(result[3]["id"], 4)
	})
}

func Test_Model_WhereOrGT(t *testing.T) {
	table := createInitTable()
	defer dropTable(table)

	gtest.C(t, func(t *gtest.T) {
		result, err := db.Model(table).WhereGT("id", 8).WhereOrGT("id", 7).OrderAsc("id").All()
		t.AssertNil(err)
		t.Assert(len(result), 3)
		t.Assert(result[0]["id"], 8)
	})
}

func Test_Model_WhereOrGTE(t *testing.T) {
	table := createInitTable()
	defer dropTable(table)

	gtest.C(t, func(t *gtest.T) {
		result, err := db.Model(table).WhereGTE("id", 8).WhereOrGTE("id", 7).OrderAsc("id").All()
		t.AssertNil(err)
		t.Assert(len(result), 4)
		t.Assert(result[0]["id"], 7)
	})
}

func Test_Model_Min_Max_Avg_Sum(t *testing.T) {
	table := createInitTable()
	defer dropTable(table)

	gtest.C(t, func(t *gtest.T) {
		result, err := db.Model(table).Min("id")
		t.AssertNil(err)
		t.Assert(result, 1)
	})
	gtest.C(t, func(t *gtest.T) {
		result, err := db.Model(table).Max("id")
		t.AssertNil(err)
		t.Assert(result, TableSize)
	})
	gtest.C(t, func(t *gtest.T) {
		result, err := db.Model(table).Avg("id")
		t.AssertNil(err)
		t.Assert(result, 5.5)
	})
	gtest.C(t, func(t *gtest.T) {
		result, err := db.Model(table).Sum("id")
		t.AssertNil(err)
		t.Assert(result, 55)
	})
}

func Test_Model_CountColumn(t *testing.T) {
	table := createInitTable()
	defer dropTable(table)

	gtest.C(t, func(t *gtest.T) {
		result, err := db.Model(table).CountColumn("id")
		t.AssertNil(err)
		t.Assert(result, TableSize)
	})
	gtest.C(t, func(t *gtest.T) {
		result, err := db.Model(table).WhereIn("id", g.Slice{1, 2, 3}).CountColumn("id")
		t.AssertNil(err)
		t.Assert(result, 3)
	})
}

func Test_Model_InsertAndGetId(t *testing.T) {
	table := createTable()
	defer dropTable(table)
	gtest.C(t, func(t *gtest.T) {
		id, err := db.Model(table).Data(g.Map{
			"id":       1,
			"passport": "user_1",
			"password": "pass_1",
			"nickname": "name_1",
		}).InsertAndGetId()
		t.AssertNil(err)
		t.Assert(id, 1)
	})
	gtest.C(t, func(t *gtest.T) {
		id, err := db.Model(table).Data(g.Map{
			"passport": "user_2",
			"password": "pass_2",
			"nickname": "name_2",
		}).InsertAndGetId()
		t.AssertNil(err)
		t.Assert(id, 2)
	})
}

func Test_Model_Increment_Decrement(t *testing.T) {
	table := createInitTable()
	defer dropTable(table)
	gtest.C(t, func(t *gtest.T) {
		result, err := db.Model(table).Where("id", 1).Increment("id", 100)
		t.AssertNil(err)
		rows, _ := result.RowsAffected()
		t.Assert(rows, 1)
	})
	gtest.C(t, func(t *gtest.T) {
		result, err := db.Model(table).Where("id", 101).Decrement("id", 10)
		t.AssertNil(err)
		rows, _ := result.RowsAffected()
		t.Assert(rows, 1)
	})
	gtest.C(t, func(t *gtest.T) {
		count, err := db.Model(table).Where("id", 91).Count()
		t.AssertNil(err)
		t.Assert(count, int64(1))
	})
}

func Test_Model_OnDuplicate(t *testing.T) {
	table := createInitTable()
	defer dropTable(table)

	// string type 1.
	gtest.C(t, func(t *gtest.T) {
		data := g.Map{
			"id":          1,
			"passport":    "pp1",
			"password":    "pw1",
			"nickname":    "n1",
			"create_time": "2016-06-06",
		}
		_, err := db.Model(table).OnDuplicate("passport,password").Data(data).Save()
		t.AssertNil(err)
		one, err := db.Model(table).WherePri(1).One()
		t.AssertNil(err)
		t.Assert(one["passport"], data["passport"])
		t.Assert(one["password"], data["password"])
		t.Assert(one["nickname"], "name_1")
	})

	// string type 2.
	gtest.C(t, func(t *gtest.T) {
		data := g.Map{
			"id":          1,
			"passport":    "pp1",
			"password":    "pw1",
			"nickname":    "n1",
			"create_time": "2016-06-06",
		}
		_, err := db.Model(table).OnDuplicate("passport", "password").Data(data).Save()
		t.AssertNil(err)
		one, err := db.Model(table).WherePri(1).One()
		t.AssertNil(err)
		t.Assert(one["passport"], data["passport"])
		t.Assert(one["password"], data["password"])
		t.Assert(one["nickname"], "name_1")
	})

	// slice.
	gtest.C(t, func(t *gtest.T) {
		data := g.Map{
			"id":          1,
			"passport":    "pp1",
			"password":    "pw1",
			"nickname":    "n1",
			"create_time": "2016-06-06",
		}
		_, err := db.Model(table).OnDuplicate(g.Slice{"passport", "password"}).Data(data).Save()
		t.AssertNil(err)
		one, err := db.Model(table).WherePri(1).One()
		t.AssertNil(err)
		t.Assert(one["passport"], data["passport"])
		t.Assert(one["password"], data["password"])
		t.Assert(one["nickname"], "name_1")
	})

	// map.
	gtest.C(t, func(t *gtest.T) {
		data := g.Map{
			"id":          1,
			"passport":    "pp1",
			"password":    "pw1",
			"nickname":    "n1",
			"create_time": "2016-06-06",
		}
		_, err := db.Model(table).OnDuplicate(g.Map{
			"passport": "nickname",
			"password": "nickname",
		}).Data(data).Save()
		t.AssertNil(err)
		one, err := db.Model(table).WherePri(1).One()
		t.AssertNil(err)
		t.Assert(one["passport"], data["nickname"])
		t.Assert(one["password"], data["nickname"])
		t.Assert(one["nickname"], "name_1")
	})

	// map+raw.
	gtest.C(t, func(t *gtest.T) {
		data := g.MapStrStr{
			"id":          "1",
			"passport":    "pp1",
			"password":    "pw1",
			"nickname":    "n1",
			"create_time": "2016-06-06",
		}
		_, err := db.Model(table).OnDuplicate(g.Map{
			"passport": gdb.Raw("CONCAT(VALUES(`passport`), '1')"),
			"password": gdb.Raw("CONCAT(VALUES(`password`), '2')"),
		}).Data(data).Save()
		t.AssertNil(err)
		one, err := db.Model(table).WherePri(1).One()
		t.AssertNil(err)
		t.Assert(one["passport"], data["passport"]+"1")
		t.Assert(one["password"], data["password"]+"2")
		t.Assert(one["nickname"], "name_1")
	})
}

func Test_Model_OnDuplicateEx(t *testing.T) {
	table := createInitTable()
	defer dropTable(table)

	// string type 1.
	gtest.C(t, func(t *gtest.T) {
		data := g.Map{
			"id":          1,
			"passport":    "pp1",
			"password":    "pw1",
			"nickname":    "n1",
			"create_time": "2016-06-06",
		}
		_, err := db.Model(table).OnDuplicateEx("nickname,create_time").Data(data).Save()
		t.AssertNil(err)
		one, err := db.Model(table).WherePri(1).One()
		t.AssertNil(err)
		t.Assert(one["passport"], data["passport"])
		t.Assert(one["password"], data["password"])
		t.Assert(one["nickname"], "name_1")
	})

	// string type 2.
	gtest.C(t, func(t *gtest.T) {
		data := g.Map{
			"id":          1,
			"passport":    "pp1",
			"password":    "pw1",
			"nickname":    "n1",
			"create_time": "2016-06-06",
		}
		_, err := db.Model(table).OnDuplicateEx("nickname", "create_time").Data(data).Save()
		t.AssertNil(err)
		one, err := db.Model(table).WherePri(1).One()
		t.AssertNil(err)
		t.Assert(one["passport"], data["passport"])
		t.Assert(one["password"], data["password"])
		t.Assert(one["nickname"], "name_1")
	})

	// slice.
	gtest.C(t, func(t *gtest.T) {
		data := g.Map{
			"id":          1,
			"passport":    "pp1",
			"password":    "pw1",
			"nickname":    "n1",
			"create_time": "2016-06-06",
		}
		_, err := db.Model(table).OnDuplicateEx(g.Slice{"nickname", "create_time"}).Data(data).Save()
		t.AssertNil(err)
		one, err := db.Model(table).WherePri(1).One()
		t.AssertNil(err)
		t.Assert(one["passport"], data["passport"])
		t.Assert(one["password"], data["password"])
		t.Assert(one["nickname"], "name_1")
	})

	// map.
	gtest.C(t, func(t *gtest.T) {
		data := g.Map{
			"id":          1,
			"passport":    "pp1",
			"password":    "pw1",
			"nickname":    "n1",
			"create_time": "2016-06-06",
		}
		_, err := db.Model(table).OnDuplicateEx(g.Map{
			"nickname":    "nickname",
			"create_time": "nickname",
		}).Data(data).Save()
		t.AssertNil(err)
		one, err := db.Model(table).WherePri(1).One()
		t.AssertNil(err)
		t.Assert(one["passport"], data["passport"])
		t.Assert(one["password"], data["password"])
		t.Assert(one["nickname"], "name_1")
	})
}

func Test_Model_Raw(t *testing.T) {
	table := createInitTable()
	defer dropTable(table)

	gtest.C(t, func(t *gtest.T) {
		all, err := db.
			Raw(fmt.Sprintf("select * from %s where id in (?)", table), g.Slice{1, 5, 7, 8, 9, 10}).
			WhereLT("id", 8).
			WhereIn("id", g.Slice{1, 2, 3, 4, 5, 6, 7}).
			OrderDesc("id").
			Limit(2).
			All()
		t.AssertNil(err)
		t.Assert(len(all), 2)
		t.Assert(all[0]["id"], 7)
		t.Assert(all[1]["id"], 5)
	})

	gtest.C(t, func(t *gtest.T) {
		count, err := db.
			Raw(fmt.Sprintf("select * from %s where id in (?)", table), g.Slice{1, 5, 7, 8, 9, 10}).
			WhereLT("id", 8).
			WhereIn("id", g.Slice{1, 2, 3, 4, 5, 6, 7}).
			OrderDesc("id").
			Limit(2).
			Count()
		t.AssertNil(err)
		t.Assert(count, int64(6))
	})
}

func Test_Model_Handler(t *testing.T) {
	table := createInitTable()
	defer dropTable(table)

	gtest.C(t, func(t *gtest.T) {
		m := db.Model(table).Safe().Handler(
			func(m *gdb.Model) *gdb.Model {
				return m.Page(0, 3)
			},
			func(m *gdb.Model) *gdb.Model {
				return m.Where("id", g.Slice{1, 2, 3, 4, 5, 6})
			},
			func(m *gdb.Model) *gdb.Model {
				return m.OrderDesc("id")
			},
		)
		all, err := m.All()
		t.AssertNil(err)
		t.Assert(len(all), 3)
		t.Assert(all[0]["id"], 6)
		t.Assert(all[2]["id"], 4)
	})
}

func Test_Model_FieldCount(t *testing.T) {
	table := createInitTable()
	defer dropTable(table)

	gtest.C(t, func(t *gtest.T) {
		all, err := db.Model(table).Fields("id").FieldCount("id", "total").Group("id").OrderAsc("id").All()
		t.AssertNil(err)
		t.Assert(len(all), TableSize)
		t.Assert(all[0]["id"], 1)
		t.Assert(all[0]["total"].Int(), 1)
	})
}

func Test_Model_FieldMax(t *testing.T) {
	table := createInitTable()
	defer dropTable(table)

	gtest.C(t, func(t *gtest.T) {
		all, err := db.Model(table).Fields("id").FieldMax("id", "total").Group("id").OrderAsc("id").All()
		t.AssertNil(err)
		t.Assert(len(all), TableSize)
		t.Assert(all[0]["id"], 1)
		t.Assert(all[0]["total"].Int(), 1)
	})
}

func Test_Model_FieldMin(t *testing.T) {
	table := createInitTable()
	defer dropTable(table)

	gtest.C(t, func(t *gtest.T) {
		all, err := db.Model(table).Fields("id").FieldMin("id", "total").Group("id").OrderAsc("id").All()
		t.AssertNil(err)
		t.Assert(len(all), TableSize)
		t.Assert(all[0]["id"], 1)
		t.Assert(all[0]["total"].Int(), 1)
	})
}

func Test_Model_FieldAvg(t *testing.T) {
	table := createInitTable()
	defer dropTable(table)

	gtest.C(t, func(t *gtest.T) {
		all, err := db.Model(table).Fields("id").FieldAvg("id", "total").Group("id").OrderAsc("id").All()
		t.AssertNil(err)
		t.Assert(len(all), TableSize)
		t.Assert(all[0]["id"], 1)
		t.Assert(all[0]["total"].Int(), 1)
	})
}

func Test_Model_OmitEmptyWhere(t *testing.T) {
	table := createInitTable()
	defer dropTable(table)

	// Basic type where.
	gtest.C(t, func(t *gtest.T) {
		count, err := db.Model(table).Where("id", 0).Count()
		t.AssertNil(err)
		t.Assert(count, int64(0))
	})
	gtest.C(t, func(t *gtest.T) {
		count, err := db.Model(table).OmitEmptyWhere().Where("id", 0).Count()
		t.AssertNil(err)
		t.Assert(count, int64(TableSize))
	})
	gtest.C(t, func(t *gtest.T) {
		count, err := db.Model(table).OmitEmptyWhere().Where("id", 0).Where("nickname", "").Count()
		t.AssertNil(err)
		t.Assert(count, int64(TableSize))
	})
	// Slice where.
	gtest.C(t, func(t *gtest.T) {
		count, err := db.Model(table).Where("id", g.Slice{1, 2, 3}).Count()
		t.AssertNil(err)
		t.Assert(count, int64(3))
	})
	gtest.C(t, func(t *gtest.T) {
		count, err := db.Model(table).Where("id", g.Slice{}).Count()
		t.AssertNil(err)
		t.Assert(count, int64(0))
	})
	gtest.C(t, func(t *gtest.T) {
		count, err := db.Model(table).OmitEmptyWhere().Where("id", g.Slice{}).Count()
		t.AssertNil(err)
		t.Assert(count, int64(TableSize))
	})
	gtest.C(t, func(t *gtest.T) {
		count, err := db.Model(table).Where("id", g.Slice{}).OmitEmptyWhere().Count()
		t.AssertNil(err)
		t.Assert(count, int64(TableSize))
	})
	// Struct Where.
	gtest.C(t, func(t *gtest.T) {
		type Input struct {
			Id   []int
			Name []string
		}
		count, err := db.Model(table).Where(Input{}).Count()
		t.AssertNil(err)
		t.Assert(count, int64(0))
	})
	gtest.C(t, func(t *gtest.T) {
		type Input struct {
			Id   []int
			Name []string
		}
		count, err := db.Model(table).Where(Input{}).OmitEmptyWhere().Count()
		t.AssertNil(err)
		t.Assert(count, int64(TableSize))
	})
	// Map Where.
	gtest.C(t, func(t *gtest.T) {
		count, err := db.Model(table).Where(g.Map{
			"id":       []int{},
			"nickname": []string{},
		}).Count()
		t.AssertNil(err)
		t.Assert(count, int64(0))
	})
	gtest.C(t, func(t *gtest.T) {
		type Input struct {
			Id []int
		}
		count, err := db.Model(table).Where(g.Map{
			"id": []int{},
		}).OmitEmptyWhere().Count()
		t.AssertNil(err)
		t.Assert(count, int64(TableSize))
	})
}

// https://github.com/gogf/gf/issues/1387
func Test_Model_GTime_DefaultValue(t *testing.T) {
	table := createTable()
	defer dropTable(table)

	gtest.C(t, func(t *gtest.T) {
		type User struct {
			Id         int
			Passport   string
			Password   string
			Nickname   string
			CreateTime *gtime.Time
		}
		data := User{
			Id:       1,
			Passport: "user_1",
			Password: "pass_1",
			Nickname: "name_1",
		}
		// Insert
		_, err := db.Model(table).Data(data).Insert()
		t.AssertNil(err)

		// Select
		var (
			user *User
		)
		err = db.Model(table).Scan(&user)
		t.AssertNil(err)
		t.Assert(user.Passport, data.Passport)
		t.Assert(user.Password, data.Password)
		t.Assert(user.CreateTime, data.CreateTime)
		t.Assert(user.Nickname, data.Nickname)

		// Insert
		user.Id = 2
		_, err = db.Model(table).Data(user).Insert()
		t.AssertNil(err)
	})
}

// Using filter does not affect the outside value inside function.
func Test_Model_Insert_Filter(t *testing.T) {
	// map
	gtest.C(t, func(t *gtest.T) {
		table := createTable()
		defer dropTable(table)
		data := g.Map{
			"id":          1,
			"uid":         1,
			"passport":    "t1",
			"password":    "25d55ad283aa400af464c76d713c07ad",
			"nickname":    "name_1",
			"create_time": gtime.Now().String(),
		}
		result, err := db.Model(table).Data(data).Insert()
		t.AssertNil(err)
		n, _ := result.LastInsertId()
		t.Assert(n, 1)

		t.Assert(data["uid"], 1)
	})
	// slice
	gtest.C(t, func(t *gtest.T) {
		table := createTable()
		defer dropTable(table)
		data := g.List{
			g.Map{
				"id":          1,
				"uid":         1,
				"passport":    "t1",
				"password":    "25d55ad283aa400af464c76d713c07ad",
				"nickname":    "name_1",
				"create_time": gtime.Now().String(),
			},
			g.Map{
				"id":          2,
				"uid":         2,
				"passport":    "t1",
				"password":    "25d55ad283aa400af464c76d713c07ad",
				"nickname":    "name_1",
				"create_time": gtime.Now().String(),
			},
		}

		result, err := db.Model(table).Data(data).Insert()
		t.AssertNil(err)
		n, _ := result.LastInsertId()
		t.Assert(n, 2)

		t.Assert(data[0]["uid"], 1)
		t.Assert(data[1]["uid"], 2)
	})
}

func Test_Model_Embedded_Filter(t *testing.T) {
	table := createTable()
	defer dropTable(table)
	gtest.C(t, func(t *gtest.T) {
		type Base struct {
			Id         int
			Uid        int
			CreateTime string
			NoneExist  string
		}
		type User struct {
			Base
			Passport string
			Password string
			Nickname string
		}
		result, err := db.Model(table).Data(User{
			Passport: "john-test",
			Password: "123456",
			Nickname: "John",
			Base: Base{
				Id:         100,
				Uid:        100,
				CreateTime: gtime.Now().String(),
			},
		}).Insert()
		t.AssertNil(err)
		n, _ := result.RowsAffected()
		t.Assert(n, 1)

		var user *User
		err = db.Model(table).Fields(user).Where("id=100").Scan(&user)
		t.AssertNil(err)
		t.Assert(user.Passport, "john-test")
		t.Assert(user.Id, 100)
	})
}

// This is no longer used as the filter feature is automatically enabled from GoFrame v1.16.0.
// func Test_Model_Insert_KeyFieldNameMapping_Error(t *testing.T) {
//	table := createTable()
//	defer dropTable(table)
//
//	gtest.C(t, func(t *gtest.T) {
//		type User struct {
//			Id             int
//			Passport       string
//			Password       string
//			Nickname       string
//			CreateTime     string
//			NoneExistField string
//		}
//		data := User{
//			Id:         1,
//			Passport:   "user_1",
//			Password:   "pass_1",
//			Nickname:   "name_1",
//			CreateTime: "2020-10-10 12:00:01",
//		}
//		_, err := db.Model(table).Data(data).Insert()
//		t.AssertNE(err, nil)
//	})
// }

func Test_Model_Fields_AutoFilterInJoinStatement(t *testing.T) {
	gtest.C(t, func(t *gtest.T) {
		var err error
		table1 := "user"
		table2 := "score"
		table3 := "info"
		if _, err := db.Exec(ctx, fmt.Sprintf(`
		CREATE TABLE IF NOT EXISTS %s (
		   id int(11) NOT NULL AUTO_INCREMENT,
		   name varchar(500) NOT NULL DEFAULT '',
		 PRIMARY KEY (id)
		) ENGINE=InnoDB DEFAULT CHARSET=utf8 AUTO_INCREMENT=1;
	    `, table1,
		)); err != nil {
			t.AssertNil(err)
		}
		defer dropTable(table1)
		_, err = db.Model(table1).Insert(g.Map{
			"id":   1,
			"name": "john",
		})
		t.AssertNil(err)

		if _, err := db.Exec(ctx, fmt.Sprintf(`
		CREATE TABLE IF NOT EXISTS %s (
			id int(11) NOT NULL AUTO_INCREMENT,
			user_id int(11) NOT NULL DEFAULT 0,
		    number varchar(500) NOT NULL DEFAULT '',
		 PRIMARY KEY (id)
		) ENGINE=InnoDB DEFAULT CHARSET=utf8 AUTO_INCREMENT=1;
	    `, table2,
		)); err != nil {
			t.AssertNil(err)
		}
		defer dropTable(table2)
		_, err = db.Model(table2).Insert(g.Map{
			"id":      1,
			"user_id": 1,
			"number":  "n",
		})
		t.AssertNil(err)

		if _, err := db.Exec(ctx, fmt.Sprintf(`
		CREATE TABLE IF NOT EXISTS %s (
			id int(11) NOT NULL AUTO_INCREMENT,
			user_id int(11) NOT NULL DEFAULT 0,
		    description varchar(500) NOT NULL DEFAULT '',
		 PRIMARY KEY (id)
		) ENGINE=InnoDB DEFAULT CHARSET=utf8 AUTO_INCREMENT=1;
	    `, table3,
		)); err != nil {
			t.AssertNil(err)
		}
		defer dropTable(table3)
		_, err = db.Model(table3).Insert(g.Map{
			"id":          1,
			"user_id":     1,
			"description": "brief",
		})
		t.AssertNil(err)

		one, err := db.Model("user").
			Where("user.id", 1).
			Fields("score.number,user.name").
			LeftJoin("score", "user.id=score.user_id").
			LeftJoin("info", "info.id=info.user_id").
			Order("user.id asc").
			One()
		t.AssertNil(err)
		t.Assert(len(one), 2)
		t.Assert(one["name"].String(), "john")
		t.Assert(one["number"].String(), "n")

		one, err = db.Model("user").
			LeftJoin("score", "user.id=score.user_id").
			LeftJoin("info", "info.id=info.user_id").
			Fields("score.number,user.name").
			One()
		t.AssertNil(err)
		t.Assert(len(one), 2)
		t.Assert(one["name"].String(), "john")
		t.Assert(one["number"].String(), "n")
	})
}

func Test_Model_WherePrefix(t *testing.T) {
	var (
		table1 = gtime.TimestampNanoStr() + "_table1"
		table2 = gtime.TimestampNanoStr() + "_table2"
	)
	createInitTable(table1)
	defer dropTable(table1)
	createInitTable(table2)
	defer dropTable(table2)

	gtest.C(t, func(t *gtest.T) {
		r, err := db.Model(table1).
			FieldsPrefix(table1, "*").
			LeftJoinOnField(table2, "id").
			WherePrefix(table2, g.Map{
				"id": g.Slice{1, 2},
			}).
			Order("id asc").All()
		t.AssertNil(err)
		t.Assert(len(r), 2)
		t.Assert(r[0]["id"], "1")
		t.Assert(r[1]["id"], "2")
	})
}

func Test_Model_WhereOrPrefix(t *testing.T) {
	var (
		table1 = gtime.TimestampNanoStr() + "_table1"
		table2 = gtime.TimestampNanoStr() + "_table2"
	)
	createInitTable(table1)
	defer dropTable(table1)
	createInitTable(table2)
	defer dropTable(table2)

	gtest.C(t, func(t *gtest.T) {
		r, err := db.Model(table1).
			FieldsPrefix(table1, "*").
			LeftJoinOnField(table2, "id").
			WhereOrPrefix(table1, g.Map{
				"id": g.Slice{1, 2},
			}).
			WhereOrPrefix(table2, g.Map{
				"id": g.Slice{8, 9},
			}).
			Order("id asc").All()
		t.AssertNil(err)
		t.Assert(len(r), 4)
		t.Assert(r[0]["id"], "1")
		t.Assert(r[1]["id"], "2")
		t.Assert(r[2]["id"], "8")
		t.Assert(r[3]["id"], "9")
	})
}

func Test_Model_WherePrefixLike(t *testing.T) {
	var (
		table1 = gtime.TimestampNanoStr() + "_table1"
		table2 = gtime.TimestampNanoStr() + "_table2"
	)
	createInitTable(table1)
	defer dropTable(table1)
	createInitTable(table2)
	defer dropTable(table2)

	gtest.C(t, func(t *gtest.T) {
		r, err := db.Model(table1).
			FieldsPrefix(table1, "*").
			LeftJoinOnField(table2, "id").
			WherePrefix(table1, g.Map{
				"id": g.Slice{1, 2, 3},
			}).
			WherePrefix(table2, g.Map{
				"id": g.Slice{3, 4, 5},
			}).
			WherePrefixLike(table2, "nickname", "name%").
			Order("id asc").All()
		t.AssertNil(err)
		t.Assert(len(r), 1)
		t.Assert(r[0]["id"], "3")
	})
}

// https://github.com/gogf/gf/issues/1159
func Test_ScanList_NoRecreate_PtrAttribute(t *testing.T) {
	gtest.C(t, func(t *gtest.T) {
		type S1 struct {
			Id    int
			Name  string
			Age   int
			Score int
		}
		type S3 struct {
			One *S1
		}
		var (
			s   []*S3
			err error
		)
		r1 := gdb.Result{
			gdb.Record{
				"id":   gvar.New(1),
				"name": gvar.New("john"),
				"age":  gvar.New(16),
			},
			gdb.Record{
				"id":   gvar.New(2),
				"name": gvar.New("smith"),
				"age":  gvar.New(18),
			},
		}
		err = r1.ScanList(&s, "One")
		t.AssertNil(err)
		t.Assert(len(s), 2)
		t.Assert(s[0].One.Name, "john")
		t.Assert(s[0].One.Age, 16)
		t.Assert(s[1].One.Name, "smith")
		t.Assert(s[1].One.Age, 18)

		r2 := gdb.Result{
			gdb.Record{
				"id":  gvar.New(1),
				"age": gvar.New(20),
			},
			gdb.Record{
				"id":  gvar.New(2),
				"age": gvar.New(21),
			},
		}
		err = r2.ScanList(&s, "One", "One", "id:Id")
		t.AssertNil(err)
		t.Assert(len(s), 2)
		t.Assert(s[0].One.Name, "john")
		t.Assert(s[0].One.Age, 20)
		t.Assert(s[1].One.Name, "smith")
		t.Assert(s[1].One.Age, 21)
	})
}

// https://github.com/gogf/gf/issues/1159
func Test_ScanList_NoRecreate_StructAttribute(t *testing.T) {
	gtest.C(t, func(t *gtest.T) {
		type S1 struct {
			Id    int
			Name  string
			Age   int
			Score int
		}
		type S3 struct {
			One S1
		}
		var (
			s   []*S3
			err error
		)
		r1 := gdb.Result{
			gdb.Record{
				"id":   gvar.New(1),
				"name": gvar.New("john"),
				"age":  gvar.New(16),
			},
			gdb.Record{
				"id":   gvar.New(2),
				"name": gvar.New("smith"),
				"age":  gvar.New(18),
			},
		}
		err = r1.ScanList(&s, "One")
		t.AssertNil(err)
		t.Assert(len(s), 2)
		t.Assert(s[0].One.Name, "john")
		t.Assert(s[0].One.Age, 16)
		t.Assert(s[1].One.Name, "smith")
		t.Assert(s[1].One.Age, 18)

		r2 := gdb.Result{
			gdb.Record{
				"id":  gvar.New(1),
				"age": gvar.New(20),
			},
			gdb.Record{
				"id":  gvar.New(2),
				"age": gvar.New(21),
			},
		}
		err = r2.ScanList(&s, "One", "One", "id:Id")
		t.AssertNil(err)
		t.Assert(len(s), 2)
		t.Assert(s[0].One.Name, "john")
		t.Assert(s[0].One.Age, 20)
		t.Assert(s[1].One.Name, "smith")
		t.Assert(s[1].One.Age, 21)
	})
}

// https://github.com/gogf/gf/issues/1159
func Test_ScanList_NoRecreate_SliceAttribute_Ptr(t *testing.T) {
	gtest.C(t, func(t *gtest.T) {
		type S1 struct {
			Id    int
			Name  string
			Age   int
			Score int
		}
		type S2 struct {
			Id    int
			Pid   int
			Name  string
			Age   int
			Score int
		}
		type S3 struct {
			One  *S1
			Many []*S2
		}
		var (
			s   []*S3
			err error
		)
		r1 := gdb.Result{
			gdb.Record{
				"id":   gvar.New(1),
				"name": gvar.New("john"),
				"age":  gvar.New(16),
			},
			gdb.Record{
				"id":   gvar.New(2),
				"name": gvar.New("smith"),
				"age":  gvar.New(18),
			},
		}
		err = r1.ScanList(&s, "One")
		t.AssertNil(err)
		t.Assert(len(s), 2)
		t.Assert(s[0].One.Name, "john")
		t.Assert(s[0].One.Age, 16)
		t.Assert(s[1].One.Name, "smith")
		t.Assert(s[1].One.Age, 18)

		r2 := gdb.Result{
			gdb.Record{
				"id":   gvar.New(100),
				"pid":  gvar.New(1),
				"age":  gvar.New(30),
				"name": gvar.New("john"),
			},
			gdb.Record{
				"id":   gvar.New(200),
				"pid":  gvar.New(1),
				"age":  gvar.New(31),
				"name": gvar.New("smith"),
			},
		}
		err = r2.ScanList(&s, "Many", "One", "pid:Id")
		// fmt.Printf("%+v", err)
		t.AssertNil(err)
		t.Assert(len(s), 2)
		t.Assert(s[0].One.Name, "john")
		t.Assert(s[0].One.Age, 16)
		t.Assert(len(s[0].Many), 2)
		t.Assert(s[0].Many[0].Name, "john")
		t.Assert(s[0].Many[0].Age, 30)
		t.Assert(s[0].Many[1].Name, "smith")
		t.Assert(s[0].Many[1].Age, 31)

		t.Assert(s[1].One.Name, "smith")
		t.Assert(s[1].One.Age, 18)
		t.Assert(len(s[1].Many), 0)

		r3 := gdb.Result{
			gdb.Record{
				"id":  gvar.New(100),
				"pid": gvar.New(1),
				"age": gvar.New(40),
			},
			gdb.Record{
				"id":  gvar.New(200),
				"pid": gvar.New(1),
				"age": gvar.New(41),
			},
		}
		err = r3.ScanList(&s, "Many", "One", "pid:Id")
		// fmt.Printf("%+v", err)
		t.AssertNil(err)
		t.Assert(len(s), 2)
		t.Assert(s[0].One.Name, "john")
		t.Assert(s[0].One.Age, 16)
		t.Assert(len(s[0].Many), 2)
		t.Assert(s[0].Many[0].Name, "john")
		t.Assert(s[0].Many[0].Age, 40)
		t.Assert(s[0].Many[1].Name, "smith")
		t.Assert(s[0].Many[1].Age, 41)

		t.Assert(s[1].One.Name, "smith")
		t.Assert(s[1].One.Age, 18)
		t.Assert(len(s[1].Many), 0)
	})
}

// https://github.com/gogf/gf/issues/1159
func Test_ScanList_NoRecreate_SliceAttribute_Struct(t *testing.T) {
	gtest.C(t, func(t *gtest.T) {
		type S1 struct {
			Id    int
			Name  string
			Age   int
			Score int
		}
		type S2 struct {
			Id    int
			Pid   int
			Name  string
			Age   int
			Score int
		}
		type S3 struct {
			One  S1
			Many []S2
		}
		var (
			s   []S3
			err error
		)
		r1 := gdb.Result{
			gdb.Record{
				"id":   gvar.New(1),
				"name": gvar.New("john"),
				"age":  gvar.New(16),
			},
			gdb.Record{
				"id":   gvar.New(2),
				"name": gvar.New("smith"),
				"age":  gvar.New(18),
			},
		}
		err = r1.ScanList(&s, "One")
		t.AssertNil(err)
		t.Assert(len(s), 2)
		t.Assert(s[0].One.Name, "john")
		t.Assert(s[0].One.Age, 16)
		t.Assert(s[1].One.Name, "smith")
		t.Assert(s[1].One.Age, 18)

		r2 := gdb.Result{
			gdb.Record{
				"id":   gvar.New(100),
				"pid":  gvar.New(1),
				"age":  gvar.New(30),
				"name": gvar.New("john"),
			},
			gdb.Record{
				"id":   gvar.New(200),
				"pid":  gvar.New(1),
				"age":  gvar.New(31),
				"name": gvar.New("smith"),
			},
		}
		err = r2.ScanList(&s, "Many", "One", "pid:Id")
		// fmt.Printf("%+v", err)
		t.AssertNil(err)
		t.Assert(len(s), 2)
		t.Assert(s[0].One.Name, "john")
		t.Assert(s[0].One.Age, 16)
		t.Assert(len(s[0].Many), 2)
		t.Assert(s[0].Many[0].Name, "john")
		t.Assert(s[0].Many[0].Age, 30)
		t.Assert(s[0].Many[1].Name, "smith")
		t.Assert(s[0].Many[1].Age, 31)

		t.Assert(s[1].One.Name, "smith")
		t.Assert(s[1].One.Age, 18)
		t.Assert(len(s[1].Many), 0)

		r3 := gdb.Result{
			gdb.Record{
				"id":  gvar.New(100),
				"pid": gvar.New(1),
				"age": gvar.New(40),
			},
			gdb.Record{
				"id":  gvar.New(200),
				"pid": gvar.New(1),
				"age": gvar.New(41),
			},
		}
		err = r3.ScanList(&s, "Many", "One", "pid:Id")
		// fmt.Printf("%+v", err)
		t.AssertNil(err)
		t.Assert(len(s), 2)
		t.Assert(s[0].One.Name, "john")
		t.Assert(s[0].One.Age, 16)
		t.Assert(len(s[0].Many), 2)
		t.Assert(s[0].Many[0].Name, "john")
		t.Assert(s[0].Many[0].Age, 40)
		t.Assert(s[0].Many[1].Name, "smith")
		t.Assert(s[0].Many[1].Age, 41)

		t.Assert(s[1].One.Name, "smith")
		t.Assert(s[1].One.Age, 18)
		t.Assert(len(s[1].Many), 0)
	})
}

func TestResult_Structs1(t *testing.T) {
	type A struct {
		Id int `orm:"id"`
	}
	type B struct {
		*A
		Name string
	}
	gtest.C(t, func(t *gtest.T) {
		r := gdb.Result{
			gdb.Record{"id": gvar.New(nil), "name": gvar.New("john")},
			gdb.Record{"id": gvar.New(1), "name": gvar.New("smith")},
		}
		array := make([]*B, 2)
		err := r.Structs(&array)
		t.AssertNil(err)
		t.Assert(array[0].Id, 0)
		t.Assert(array[1].Id, 1)
		t.Assert(array[0].Name, "john")
		t.Assert(array[1].Name, "smith")
	})
}

func Test_Builder_OmitEmptyWhere(t *testing.T) {
	table := createInitTable()
	defer dropTable(table)
	gtest.C(t, func(t *gtest.T) {
		count, err := db.Model(table).Where("id", 1).Count()
		t.AssertNil(err)
		t.Assert(count, int64(1))
	})
	gtest.C(t, func(t *gtest.T) {
		count, err := db.Model(table).Where("id", 0).OmitEmptyWhere().Count()
		t.AssertNil(err)
		t.Assert(count, int64(TableSize))
	})
	gtest.C(t, func(t *gtest.T) {
		builder := db.Model(table).OmitEmptyWhere().Builder()
		count, err := db.Model(table).Where(
			builder.Where("id", 0),
		).Count()
		t.AssertNil(err)
		t.Assert(count, int64(TableSize))
	})
}

func Test_Scan_Nil_Result_Error(t *testing.T) {
	table := createInitTable()
	defer dropTable(table)

	type S struct {
		Id    int
		Name  string
		Age   int
		Score int
	}
	gtest.C(t, func(t *gtest.T) {
		var s *S
		err := db.Model(table).Where("id", 1).Scan(&s)
		t.AssertNil(err)
		t.Assert(s.Id, 1)
	})
	gtest.C(t, func(t *gtest.T) {
		var s *S
		err := db.Model(table).Where("id", 100).Scan(&s)
		t.AssertNil(err)
		t.Assert(s, nil)
	})
	gtest.C(t, func(t *gtest.T) {
		var s S
		err := db.Model(table).Where("id", 100).Scan(&s)
		t.Assert(err, sql.ErrNoRows)
	})
	gtest.C(t, func(t *gtest.T) {
		var ss []*S
		err := db.Model(table).Scan(&ss)
		t.AssertNil(err)
		t.Assert(len(ss), TableSize)
	})
	// If the result is empty, it returns error.
	gtest.C(t, func(t *gtest.T) {
		var ss = make([]*S, 10)
		err := db.Model(table).WhereGT("id", 100).Scan(&ss)
		t.Assert(err, sql.ErrNoRows)
	})
}

func Test_Model_FixGdbJoin(t *testing.T) {
	array := gstr.SplitAndTrim(gtest.DataContent(`fix_gdb_join.sql`), ";")
	for _, v := range array {
		if _, err := db.Exec(ctx, v); err != nil {
			gtest.Error(err)
		}
	}
	defer dropTable(`common_resource`)
	defer dropTable(`managed_resource`)
	defer dropTable(`rules_template`)
	defer dropTable(`resource_mark`)
	gtest.C(t, func(t *gtest.T) {
		t.AssertNil(db.GetCore().ClearCacheAll(ctx))
		sqlSlice, err := gdb.CatchSQL(ctx, func(ctx context.Context) error {
			orm := db.Model(`managed_resource`).Ctx(ctx).
				LeftJoinOnField(`common_resource`, `resource_id`).
				LeftJoinOnFields(`resource_mark`, `resource_mark_id`, `=`, `id`).
				LeftJoinOnFields(`rules_template`, `rule_template_id`, `=`, `template_id`).
				FieldsPrefix(
					`managed_resource`,
					"resource_id", "user", "status", "status_message", "safe_publication", "rule_template_id",
					"created_at", "comments", "expired_at", "resource_mark_id", "instance_id", "resource_name",
					"pay_mode").
				FieldsPrefix(`resource_mark`, "mark_name", "color").
				FieldsPrefix(`rules_template`, "name").
				FieldsPrefix(`common_resource`, `src_instance_id`, "database_kind", "source_type", "ip", "port")
			all, err := orm.OrderAsc("src_instance_id").All()
			t.Assert(len(all), 4)
			t.Assert(all[0]["pay_mode"], 1)
			t.Assert(all[0]["src_instance_id"], 2)
			t.Assert(all[3]["instance_id"], "dmcins-jxy0x75m")
			t.Assert(all[3]["src_instance_id"], "vdb-6b6m3u1u")
			t.Assert(all[3]["resource_mark_id"], "11")
			return err
		})
		t.AssertNil(err)

		t.Assert(gtest.DataContent(`fix_gdb_join_expect.sql`), sqlSlice[len(sqlSlice)-1])
	})
}

<<<<<<< HEAD
func Test_OrderBy_Statement_Generated(t *testing.T) {
	gtest.C(t, func(t *gtest.T) {
		array := gstr.SplitAndTrim(gtest.DataContent(`fix_gdb_order_by.sql`), ";")
		for _, v := range array {
			if _, err := db.Exec(ctx, v); err != nil {
				gtest.Error(err)
			}
		}
		defer dropTable(`employee`)
		sqlArray, _ := gdb.CatchSQL(ctx, func(ctx context.Context) error {
			g.DB("default").Ctx(ctx).Model("employee").Order("name asc", "age desc").All()
			return nil
		})
		rawSql := strings.ReplaceAll(sqlArray[len(sqlArray)-1], " ", "")
		expectSql := strings.ReplaceAll("SELECT * FROM `employee` ORDER BY `name` asc, `age` desc", " ", "")
		t.Assert(rawSql, expectSql)
=======
func Test_Model_Year_Date_Time_DateTime_Timestamp(t *testing.T) {
	table := "date_time_example"
	array := gstr.SplitAndTrim(gtest.DataContent(`date_time_example.sql`), ";")
	for _, v := range array {
		if _, err := db.Exec(ctx, v); err != nil {
			gtest.Error(err)
		}
	}
	defer dropTable(table)

	gtest.C(t, func(t *gtest.T) {
		// insert.
		var now = gtime.Now()
		_, err := db.Model("date_time_example").Insert(g.Map{
			"year":      now,
			"date":      now,
			"time":      now,
			"datetime":  now,
			"timestamp": now,
		})
		t.AssertNil(err)
		// select.
		one, err := db.Model("date_time_example").One()
		t.AssertNil(err)
		t.Assert(one["year"].String(), now.Format("Y"))
		t.Assert(one["date"].String(), now.Format("Y-m-d"))
		t.Assert(one["time"].String(), now.Format("H:i:s"))
		t.AssertLT(one["datetime"].GTime().Sub(now).Seconds(), 5)
		t.AssertLT(one["timestamp"].GTime().Sub(now).Seconds(), 5)
>>>>>>> 79451e46
	})
}<|MERGE_RESOLUTION|>--- conflicted
+++ resolved
@@ -4788,24 +4788,6 @@
 	})
 }
 
-<<<<<<< HEAD
-func Test_OrderBy_Statement_Generated(t *testing.T) {
-	gtest.C(t, func(t *gtest.T) {
-		array := gstr.SplitAndTrim(gtest.DataContent(`fix_gdb_order_by.sql`), ";")
-		for _, v := range array {
-			if _, err := db.Exec(ctx, v); err != nil {
-				gtest.Error(err)
-			}
-		}
-		defer dropTable(`employee`)
-		sqlArray, _ := gdb.CatchSQL(ctx, func(ctx context.Context) error {
-			g.DB("default").Ctx(ctx).Model("employee").Order("name asc", "age desc").All()
-			return nil
-		})
-		rawSql := strings.ReplaceAll(sqlArray[len(sqlArray)-1], " ", "")
-		expectSql := strings.ReplaceAll("SELECT * FROM `employee` ORDER BY `name` asc, `age` desc", " ", "")
-		t.Assert(rawSql, expectSql)
-=======
 func Test_Model_Year_Date_Time_DateTime_Timestamp(t *testing.T) {
 	table := "date_time_example"
 	array := gstr.SplitAndTrim(gtest.DataContent(`date_time_example.sql`), ";")
@@ -4835,6 +4817,24 @@
 		t.Assert(one["time"].String(), now.Format("H:i:s"))
 		t.AssertLT(one["datetime"].GTime().Sub(now).Seconds(), 5)
 		t.AssertLT(one["timestamp"].GTime().Sub(now).Seconds(), 5)
->>>>>>> 79451e46
+	})
+}
+
+func Test_OrderBy_Statement_Generated(t *testing.T) {
+	gtest.C(t, func(t *gtest.T) {
+		array := gstr.SplitAndTrim(gtest.DataContent(`fix_gdb_order_by.sql`), ";")
+		for _, v := range array {
+			if _, err := db.Exec(ctx, v); err != nil {
+				gtest.Error(err)
+			}
+		}
+		defer dropTable(`employee`)
+		sqlArray, _ := gdb.CatchSQL(ctx, func(ctx context.Context) error {
+			g.DB("default").Ctx(ctx).Model("employee").Order("name asc", "age desc").All()
+			return nil
+		})
+		rawSql := strings.ReplaceAll(sqlArray[len(sqlArray)-1], " ", "")
+		expectSql := strings.ReplaceAll("SELECT * FROM `employee` ORDER BY `name` asc, `age` desc", " ", "")
+		t.Assert(rawSql, expectSql)
 	})
 }